/*
 * Software License Agreement (Apache License)
 *
 * Copyright (c) 2013, Southwest Research Institute
 *
 * Licensed under the Apache License, Version 2.0 (the "License");
 * you may not use this file except in compliance with the License.
 * You may obtain a copy of the License at
 *
 *   http://www.apache.org/licenses/LICENSE-2.0
 *
 * Unless required by applicable law or agreed to in writing, software
 * distributed under the License is distributed on an "AS IS" BASIS,
 * WITHOUT WARRANTIES OR CONDITIONS OF ANY KIND, either express or implied.
 * See the License for the specific language governing permissions and
 * limitations under the License.
 */

#ifndef CAMERA_OBSERVER_HPP_
#define CAMERA_OBSERVER_HPP_

#include <industrial_extrinsic_cal/basic_types.h> /* Target,Roi,Observation,CameraObservations */

<<<<<<< HEAD
namespace industrial_extrinsic_cal {

  class CameraObserver{ 
  public:
    /** @brief Default destructor */
    virtual ~CameraObserver(){};

    /** @brief add a target to look for */
    /** @param targ a target to look for */
    /** @param roi Region of interest for target */
    virtual void addTarget(boost::shared_ptr<Target> targ, Roi roi)=0;

    /** @brief remove all targets */
    virtual void clearTargets()=0;	

    /** @brief clear all previous observations */
    virtual void clearObservations()=0; 
  
    /** @brief return observations */
    /** @param output all observations of targets defined */
    virtual int getObservations(CameraObservations &camera_observations)=0; 

    /** @brief tells observer to process next incomming image to find the targets in list */
    virtual void triggerCamera()=0;

    /** @brief tells when camera has completed its observations */
    virtual bool observationsDone();

    std::string camera_name_; /*!< string camera_name_ unique name of a camera */

    /** @brief print this object TODO */
    //    virtual ::std::ostream& operator<<(::std::ostream& os, const CameraObserver& camera);
  };

  class DummyCameraObserver: public CameraObserver{
  public:

    /** @brief constructor */
    /** @param source_name name of image topic */
    DummyCameraObserver(std::string camera_topic="NONE"){}; 

    /** @brief Default destructor */
    ~DummyCameraObserver(){};

    /** @brief add a target to look for */
    /** @param targ a target to look for */
    /** @param roi Region of interest for target */
    void addTarget(boost::shared_ptr<Target> targ, Roi roi){};

    /** @brief remove all targets */
    void clearTargets(){};	

    /** @brief clear all previous observations */
    void clearObservations(){}; 
  
    /** @brief return observations */
    /** @param output all observations of targets defined */
    int getObservations(CameraObservations &camera_observations){return(1);}; 

    /** @brief tells observer to process next incomming image to find the targets in list */
    void trigger_camera(){};
  };
=======
namespace industrial_extrinsic_cal
{

class CameraObserver
{
public:
  /** @brief Default destructor */
  virtual ~CameraObserver()
  {
  }
  ;

  /** @brief add a target to look for */
  /** @param targ a target to look for */
  /** @param roi Region of interest for target */
  virtual bool addTarget(boost::shared_ptr<Target> targ, Roi &roi)=0;

  /** @brief remove all targets */
  virtual void clearTargets()=0;

  /** @brief clear all previous observations */
  virtual void clearObservations()=0;

  /** @brief return observations */
  /** @param output all observations of targets defined */
  virtual int getObservations(CameraObservations &camera_observations)=0;

  /** @brief print this object TODO */
  //    virtual ::std::ostream& operator<<(::std::ostream& os, const CameraObserver& camera);
};

class DummyCameraObserver : public CameraObserver
{
public:

  /** @brief constructor */
  /** @param source_name name of image topic */
  DummyCameraObserver(std::string camera_topic = "NONE")
  {
  }
  ;

  /** @brief Default destructor */
  ~DummyCameraObserver()
  {
  }
  ;

  /** @brief add a target to look for */
  /** @param targ a target to look for */
  /** @param roi Region of interest for target */
  bool addTarget(boost::shared_ptr<Target> targ, Roi &roi)
  {
    return true;
  }
  ;

  /** @brief remove all targets */
  void clearTargets()
  {
  }
  ;

  /** @brief clear all previous observations */
  void clearObservations()
  {
  }
  ;

  /** @brief return observations */
  /** @param output all observations of targets defined */
  int getObservations(CameraObservations &camera_observations)
  {
    return (1);
  }
  ;
};
>>>>>>> 34068d70
} // end of namespace
#endif<|MERGE_RESOLUTION|>--- conflicted
+++ resolved
@@ -16,23 +16,28 @@
  * limitations under the License.
  */
 
+
 #ifndef CAMERA_OBSERVER_HPP_
 #define CAMERA_OBSERVER_HPP_
 
 #include <industrial_extrinsic_cal/basic_types.h> /* Target,Roi,Observation,CameraObservations */
 
-<<<<<<< HEAD
-namespace industrial_extrinsic_cal {
+namespace industrial_extrinsic_cal
+{
 
-  class CameraObserver{ 
+class CameraObserver
+{
   public:
     /** @brief Default destructor */
-    virtual ~CameraObserver(){};
+  virtual ~CameraObserver()
+  {
+  }
+  ;
 
     /** @brief add a target to look for */
     /** @param targ a target to look for */
     /** @param roi Region of interest for target */
-    virtual void addTarget(boost::shared_ptr<Target> targ, Roi roi)=0;
+  virtual bool addTarget(boost::shared_ptr<Target> targ, Roi &roi)=0;
 
     /** @brief remove all targets */
     virtual void clearTargets()=0;	
@@ -69,7 +74,11 @@
     /** @brief add a target to look for */
     /** @param targ a target to look for */
     /** @param roi Region of interest for target */
-    void addTarget(boost::shared_ptr<Target> targ, Roi roi){};
+  bool addTarget(boost::shared_ptr<Target> targ, Roi &roi)
+  {
+    return true;
+  }
+  ;
 
     /** @brief remove all targets */
     void clearTargets(){};	
@@ -79,89 +88,12 @@
   
     /** @brief return observations */
     /** @param output all observations of targets defined */
-    int getObservations(CameraObservations &camera_observations){return(1);}; 
-
+    int getObservations(CameraObservations &camera_observations)
+  {
+    return (1);
+  }
     /** @brief tells observer to process next incomming image to find the targets in list */
     void trigger_camera(){};
   };
-=======
-namespace industrial_extrinsic_cal
-{
-
-class CameraObserver
-{
-public:
-  /** @brief Default destructor */
-  virtual ~CameraObserver()
-  {
-  }
-  ;
-
-  /** @brief add a target to look for */
-  /** @param targ a target to look for */
-  /** @param roi Region of interest for target */
-  virtual bool addTarget(boost::shared_ptr<Target> targ, Roi &roi)=0;
-
-  /** @brief remove all targets */
-  virtual void clearTargets()=0;
-
-  /** @brief clear all previous observations */
-  virtual void clearObservations()=0;
-
-  /** @brief return observations */
-  /** @param output all observations of targets defined */
-  virtual int getObservations(CameraObservations &camera_observations)=0;
-
-  /** @brief print this object TODO */
-  //    virtual ::std::ostream& operator<<(::std::ostream& os, const CameraObserver& camera);
-};
-
-class DummyCameraObserver : public CameraObserver
-{
-public:
-
-  /** @brief constructor */
-  /** @param source_name name of image topic */
-  DummyCameraObserver(std::string camera_topic = "NONE")
-  {
-  }
-  ;
-
-  /** @brief Default destructor */
-  ~DummyCameraObserver()
-  {
-  }
-  ;
-
-  /** @brief add a target to look for */
-  /** @param targ a target to look for */
-  /** @param roi Region of interest for target */
-  bool addTarget(boost::shared_ptr<Target> targ, Roi &roi)
-  {
-    return true;
-  }
-  ;
-
-  /** @brief remove all targets */
-  void clearTargets()
-  {
-  }
-  ;
-
-  /** @brief clear all previous observations */
-  void clearObservations()
-  {
-  }
-  ;
-
-  /** @brief return observations */
-  /** @param output all observations of targets defined */
-  int getObservations(CameraObservations &camera_observations)
-  {
-    return (1);
-  }
-  ;
-};
->>>>>>> 34068d70
 } // end of namespace
 #endif
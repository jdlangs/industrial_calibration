--- conflicted
+++ resolved
@@ -48,15 +48,11 @@
   /** @param output all observations of targets defined */
   virtual int getObservations(CameraObservations &camera_observations)=0;
 
-  /** @brief tells observer to process next incomming image to find the targets in list */
+  /** @brief print this object TODO */
   virtual void triggerCamera()=0;
 
   /** @brief tells when camera has completed its observations */
-<<<<<<< HEAD
-  virtual bool observationsDone();
-=======
   virtual bool observationsDone()=0;
->>>>>>> 4d405344
 
   std::string camera_name_; /*!< string camera_name_ unique name of a camera */
 

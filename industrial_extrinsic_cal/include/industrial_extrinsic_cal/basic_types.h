--- conflicted
+++ resolved
@@ -76,39 +76,9 @@
     {
       double pb_pose[6]; /**< a third option with a single block for 6dof pose */
     };
-<<<<<<< HEAD
-  }Pose6d;
+  };
+}Pose6d;
   
-  /* TODO create three parameter types 
-     CheckerboardParameters, CircleGridParameters, and ARTargetParameters 
-  */
-  typedef struct{
-
-  }CheckerBoardParameters;
-  typedef struct{
-
-  }CircleGridParameters;
-  typedef struct{
-
-  }ARTargetParameters;
-  /*! \brief A target's information */
-  typedef struct{
-    std::string target_name;
-    int target_type;
-    union{
-      CheckerBoardParameters checker_board_parameters;
-      CircleGridParameters   circle_grid_parameters;
-      ARTargetParameters   ar_target_parameters;
-    };
-    bool is_moving;  /**< observed in multiple locations or it fixed to ref frame */
-    Pose6d pose;
-    unsigned int num_points; /**< number of points in the point array */
-    std::vector<Point3d> pts; /**< an array of points expressed relative to Pose p. */
-  } Target;
-=======
-  };
-} Pose6d;
-
 /** @brief Parameters defining checker board target   */
 typedef struct
 {
@@ -128,7 +98,6 @@
   //std::string marker_pattern;
   double marker_width;
 } ARTargetParameters;
->>>>>>> b2dc4061
 
 /*! \brief A target's information */
 typedef struct

cmake_minimum_required(VERSION 2.8.3)
project(industrial_extrinsic_cal)

## Find catkin macros and libraries
## if COMPONENTS list like find_package(catkin REQUIRED COMPONENTS xyz)
## is used, also find other catkin packages
find_package(catkin REQUIRED COMPONENTS roscpp std_msgs cv_bridge tf roslint std_srvs)


# Ceres
FIND_PACKAGE(Ceres REQUIRED)
IF (CERES_FOUND)
  MESSAGE("-- Found Ceres version ${CERES_VERSION}: ${CERES_INCLUDE_DIRS}")
ENDIF (CERES_FOUND)

# Eigen
FIND_PACKAGE(Eigen REQUIRED)
IF (EIGEN_FOUND)
  MESSAGE("-- Found Eigen version ${EIGEN_VERSION}: ${EIGEN_INCLUDE_DIRS}")
ENDIF (EIGEN_FOUND)


## System dependencies are found with CMake's conventions
# find_package(Boost REQUIRED COMPONENTS system)


## Uncomment this if the package has a setup.py. This macro ensures
## modules and global scripts declared therein get installed
## See http://ros.org/doc/groovy/api/catkin/html/user_guide/setup_dot_py.html
# catkin_python_setup()

#######################################
## Declare ROS messages and services ##
#######################################

## Generate messages in the 'msg' folder
# add_message_files(
#   FILES
#   Message1.msg
#   Message2.msg
# )

## Generate services in the 'srv' folder
# add_service_files(
#   FILES
#   Service1.srv
#   Service2.srv
# )

## Generate added messages and services with any dependencies listed here
# generate_messages(
#   DEPENDENCIES
#   std_msgs  # Or other packages containing msgs
# )

###################################
## catkin specific configuration ##
###################################
## The catkin_package macro generates cmake config files for your package
## Declare things to be passed to dependent projects
## LIBRARIES: libraries you create in this project that dependent projects also need
## CATKIN_DEPENDS: catkin_packages dependent projects also need
## DEPENDS: system dependencies of this project that dependent projects also need
catkin_package(
   INCLUDE_DIRS include
#  LIBRARIES industrial_extrinsic_cal
   CATKIN_DEPENDS roscpp std_msgs rosconsole std_srvs
#  DEPENDS system_lib
)

###########
## Build ##
###########

## Specify additional locations of header files
## Your package locations should be listed before other locations
include_directories(include
  ${catkin_INCLUDE_DIRS} ${EIGEN_INCLUDE_DIRS}
)

## Declare a cpp library
# add_library(industrial_extrinsic_cal
#   src/${PROJECT_NAME}/industrial_extrinsic_cal.cpp
# )
add_library(industrial_extrinsic_cal_ceres
   src/calibration_job_definition.cpp
)
add_library(industrial_extrinsic_cal
   src/ros_camera_observer.cpp
   src/camera_definition.cpp
   src/observation_scene.cpp
   src/observation_data_point.cpp
   src/ceres_blocks.cpp
<<<<<<< HEAD
   src/runtime_utils.cpp
=======
>>>>>>> 3c9f17f5
)

## Declare a cpp executable
# add_executable(industrial_extrinsic_cal_node src/industrial_extrinsic_cal_node.cpp)
add_executable(mono_ex_cal src/mono_ex_cal.cpp)
add_executable(cal_job src/test_cal_job.cpp)
add_executable(test_obs src/test_ros_cam_obs.cpp)
<<<<<<< HEAD
add_executable(boeing_eval src/ba_ex_cal.cpp)
add_executable(service_node src/calibration_service.cpp)
=======
>>>>>>> 3c9f17f5

## Add cmake target dependencies of the executable/library
## as an example, message headers may need to be generated before nodes
# add_dependencies(industrial_extrinsic_cal_node industrial_extrinsic_cal_generate_messages_cpp)

## Specify libraries to link a library or executable target against
target_link_libraries(industrial_extrinsic_cal_ceres yaml-cpp ${catkin_LIBRARIES})
target_link_libraries(mono_ex_cal ${CERES_LIBRARIES} )
target_link_libraries(test_obs industrial_extrinsic_cal yaml-cpp ${catkin_LIBRARIES})
target_link_libraries(cal_job industrial_extrinsic_cal industrial_extrinsic_cal_ceres ${CERES_LIBRARIES})
target_link_libraries(service_node industrial_extrinsic_cal industrial_extrinsic_cal_ceres ${CERES_LIBRARIES})

catkin_add_gtest(utest_inds_cal test/utest.cpp)
target_link_libraries(utest_inds_cal ${PROJECT_NAME} industrial_extrinsic_cal_ceres ${catkin_LIBRARIES} ${CERES_LIBRARIES})
catkin_add_gtest(utest_inds_cal_ceres test/ceres_utest.cpp)
target_link_libraries(utest_inds_cal_ceres ${PROJECT_NAME} industrial_extrinsic_cal_ceres ${catkin_LIBRARIES} ${CERES_LIBRARIES})
#############
## Install ##
#############

# all install targets should use catkin DESTINATION variables
# See http://ros.org/doc/groovy/api/catkin/html/adv_user_guide/variables.html

## Mark executable scripts (Python etc.) for installation
## in contrast to setup.py, you can choose the destination
# install(PROGRAMS
#   scripts/my_python_script
#   DESTINATION ${CATKIN_PACKAGE_BIN_DESTINATION}
# )

## Mark executables and/or libraries for installation
# install(TARGETS industrial_extrinsic_cal industrial_extrinsic_cal_node
#   ARCHIVE DESTINATION ${CATKIN_PACKAGE_LIB_DESTINATION}
#   LIBRARY DESTINATION ${CATKIN_PACKAGE_LIB_DESTINATION}
#   RUNTIME DESTINATION ${CATKIN_PACKAGE_BIN_DESTINATION}
# )

## Mark cpp header files for installation
# install(DIRECTORY include/${PROJECT_NAME}/
#   DESTINATION ${CATKIN_PACKAGE_INCLUDE_DESTINATION}
#   FILES_MATCHING PATTERN "*.h"
#   PATTERN ".svn" EXCLUDE
# )

## Mark other files for installation (e.g. launch and bag files, etc.)
# install(FILES
#   # myfile1
#   # myfile2
#   DESTINATION ${CATKIN_PACKAGE_SHARE_DESTINATION}
# )

#############
## Testing ##
#############

## Add gtest based cpp test target and link libraries
# catkin_add_gtest(${PROJECT_NAME}-test test/test_industrial_extrinsic_cal.cpp)
# if(TARGET ${PROJECT_NAME}-test)
#   target_link_libraries(${PROJECT_NAME}-test ${PROJECT_NAME})
# endif()

## Add folders to be run by python nosetests
# catkin_add_nosetests(test)

## ROSlint checks
## For more information see: http://wiki.ros.org/roslint
##
## CPPlint options justifications
## - whitespace/* - errors are ignored, it is assumed that the follwing eclipse
##   format file has been applied: 
##   http://wiki.ros.org/IDEs?action=AttachFile&do=get&target=ROS_format.xml
## - build/header_guard - #ifdef/#ifndef naming doesn't match ROS sytle
## - readability/stream - does not apply to logging (the typical use in ROS)
## - runtime/references - pass by reference is allowed for output parameters
set(ROSLINT_CPP_OPTS 
"--filter=-whitespace,-build/header_guard,-build/include_order,-readability/streams,-runtime/references")
file(GLOB_RECURSE ${PROJECT_NAME}_LINT_SRCS 
     RELATIVE ${PROJECT_SOURCE_DIR} src/*.cpp include/*.h)
roslint_cpp(${${PROJECT_NAME}_LINT_SRCS})<|MERGE_RESOLUTION|>--- conflicted
+++ resolved
@@ -91,10 +91,7 @@
    src/observation_scene.cpp
    src/observation_data_point.cpp
    src/ceres_blocks.cpp
-<<<<<<< HEAD
    src/runtime_utils.cpp
-=======
->>>>>>> 3c9f17f5
 )
 
 ## Declare a cpp executable
@@ -102,11 +99,7 @@
 add_executable(mono_ex_cal src/mono_ex_cal.cpp)
 add_executable(cal_job src/test_cal_job.cpp)
 add_executable(test_obs src/test_ros_cam_obs.cpp)
-<<<<<<< HEAD
-add_executable(boeing_eval src/ba_ex_cal.cpp)
 add_executable(service_node src/calibration_service.cpp)
-=======
->>>>>>> 3c9f17f5
 
 ## Add cmake target dependencies of the executable/library
 ## as an example, message headers may need to be generated before nodes

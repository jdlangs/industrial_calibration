/*
 * Software License Agreement (Apache License)
 *
 * Copyright (c) 2014, Southwest Research Institute
 *
 * Licensed under the Apache License, Version 2.0 (the "License");
 * you may not use this file except in compliance with the License.
 * You may obtain a copy of the License at
 *
 *   http://www.apache.org/licenses/LICENSE-2.0
 *
 * Unless required by applicable law or agreed to in writing, software
 * distributed under the License is distributed on an "AS IS" BASIS,
 * WITHOUT WARRANTIES OR CONDITIONS OF ANY KIND, either express or implied.
 * See the License for the specific language governing permissions and
 * limitations under the License.
 */


#include <industrial_extrinsic_cal/ceres_blocks.h>
#include <boost/shared_ptr.hpp>

using std::string;
using boost::shared_ptr;

namespace industrial_extrinsic_cal
{

  void  showPose(Pose6d pose, std::string message){
    tf::Matrix3x3 basis = pose.getBasis();
    double ez_yaw, ey_pitch, ex_roll;
    double qx,qy,qz,qw;
    pose.getEulerZYX(ez_yaw,ey_pitch,ex_roll);
    pose.getQuaternion(qx, qy, qz, qw);
    ROS_INFO("%s =[\n %6.3lf  %6.3lf  %6.3lf  %6.3lf\n  %6.3lf  %6.3lf  %6.3lf  %6.3lf\n  %6.3lf  %6.3lf %6.3lf  %6.3lf\n  %6.3lf  %6.3lf %6.3lf  %6.3lf];\n rpy= %lf %lf %lf\n quat= %6.3lf %6.3lf %6.3lf %6.3lf ",
	     message.c_str(),
	     basis[0][0],basis[0][1], basis[0][2], pose.x,
	     basis[1][0],basis[1][1], basis[1][2], pose.y,
	     basis[2][0],basis[2][1], basis[2][2], pose.z,
	     0.0, 0.0, 0.0, 1.0,
	     ez_yaw, ey_pitch, ex_roll,
	     qx,qy,qz,qw);
  }
  
void  showPose(P_BLOCK extrinsics, std::string message){
    double ax,ay,az,px,py,pz;
    ax  = extrinsics[0]; 
    ay  = extrinsics[1]; 
    az  = extrinsics[2]; 
    px  = extrinsics[3]; 
    py  = extrinsics[4]; 
    pz  = extrinsics[5];
    Pose6d pose(px,py,pz,ax,ay,az);
    tf::Matrix3x3 basis = pose.getBasis();
    double ez_yaw, ey_pitch, ex_roll;
    double qx, qy, qz, qw;
    pose.getEulerZYX(ez_yaw,ey_pitch,ex_roll);
    pose.getQuaternion(qx, qy, qz, qw);
    ROS_ERROR("%s =[\n %6.3lf  %6.3lf  %6.3lf  %6.3lf\n  %6.3lf  %6.3lf  %6.3lf  %6.3lf\n  %6.3lf  %6.3lf %6.3lf  %6.3lf\n  %6.3lf  %6.3lf %6.3lf  %6.3lf];\n rpy= %6.3lf %6.3lf %6.3lf\n quat= %6.3lf  %6.3lf  %6.3lf %6.3lf ",
	      message.c_str(),
	      basis[0][0],basis[0][1], basis[0][2],px,
	      basis[1][0],basis[1][1], basis[1][2],py,
	      basis[2][0],basis[2][1], basis[2][2],pz,
	      0.0, 0.0, 0.0, 1.0,
	      ez_yaw, ey_pitch, ex_roll,
	      qx, qy, qz, qw);
  }

  void  showIntrinsics(P_BLOCK intrinsics, bool with_distortion){
    double fx,fy,cx,cy,k1,k2,k3,p1,p2;
    fx  = intrinsics[0]; /** focal length x */
    fy  = intrinsics[1]; /** focal length y */
    cx  = intrinsics[2]; /** central point x */
    cy  = intrinsics[3]; /** central point y */
    ROS_INFO("fx = %lf fy=%lf cx=%lf cy=%lf", fx, fy, cx, cy);
    if(with_distortion){
      k1  = intrinsics[4]; /** distortion k1  */
      k2  = intrinsics[5]; /** distortion k2  */
      k3  = intrinsics[6]; /** distortion k3  */
      p1  = intrinsics[7]; /** distortion p1  */
      p2  = intrinsics[8]; /** distortion p2  */
      ROS_INFO("k1 = %lf k2 = %lf k3 = %lf p1 = %lf p2 = %lf", k1, k2, k3, p1, p2);
    }
  }

CeresBlocks::CeresBlocks()
{
}
CeresBlocks::~CeresBlocks()
{
  clearCamerasTargets();
}
void CeresBlocks::clearCamerasTargets()
{
  //ROS_INFO_STREAM("Attempting to clear cameras and targets from ceresBlocks");
  static_targets_.clear();
  //ROS_INFO_STREAM("Moving Targets "<<moving_targets_.size());
  moving_targets_.clear();
  //ROS_INFO_STREAM("Static cameras "<<static_cameras_.size());
  static_cameras_.clear();
  //ROS_INFO_STREAM("Moving cameras "<<moving_cameras_.size());
  moving_cameras_.clear();
  //ROS_INFO_STREAM("Cameras and Targets cleared from CeresBlocks");
}
P_BLOCK CeresBlocks::getStaticCameraParameterBlockIntrinsics(string camera_name)
{
  // static cameras should have unique name
  BOOST_FOREACH(shared_ptr<Camera> camera, static_cameras_)
  {
    if (camera_name == camera->camera_name_)
    {
      P_BLOCK intrinsics = &(camera->camera_parameters_.pb_intrinsics[0]);
      return (intrinsics);
    }
  }
  return (NULL);
}
P_BLOCK CeresBlocks::getMovingCameraParameterBlockIntrinsics(string camera_name)
{
  // we use the intrinsic parameters from the first time the camera appears in the list
  // subsequent cameras with this name also have intrinsic parameters, but these are
  // never used as parameter blocks, only their extrinsics are used
  BOOST_FOREACH(shared_ptr<MovingCamera> moving_camera, moving_cameras_)
  {
    if (camera_name == moving_camera->cam->camera_name_)
    {
      P_BLOCK intrinsics = &(moving_camera->cam->camera_parameters_.pb_intrinsics[0]);
      return (intrinsics);
    }
  }
  return (NULL);
}
P_BLOCK CeresBlocks::getStaticCameraParameterBlockExtrinsics(string camera_name)
{
  // static cameras should have unique name
  BOOST_FOREACH(shared_ptr<Camera> camera, static_cameras_)
  {
    if (camera_name == camera->camera_name_)
    {
      P_BLOCK extrinsics = &(camera->camera_parameters_.pb_extrinsics[0]);
      return (extrinsics);
    }
  }
  ROS_ERROR("COULD NOT FIND STATIC CAMERA NAMED %s", camera_name.c_str());
  return (NULL);

}
P_BLOCK CeresBlocks::getMovingCameraParameterBlockExtrinsics(string camera_name, int scene_id)
{
  BOOST_FOREACH(shared_ptr<MovingCamera> camera, moving_cameras_)
  {
    if (camera_name == camera->cam->camera_name_ && scene_id == camera->scene_id)
    {
      P_BLOCK extrinsics = &(camera->cam->camera_parameters_.pb_extrinsics[0]);
      return (extrinsics);
    }
  }
  return (NULL);

}
P_BLOCK CeresBlocks::getStaticTargetPoseParameterBlock(string target_name)
{
  BOOST_FOREACH(shared_ptr<Target> target, static_targets_)
  {
    if (target_name == target->target_name_)
    {
      P_BLOCK pose = &(target->pose_.pb_pose[0]);
      return (pose);
    }
  }
  return (NULL);
}
P_BLOCK CeresBlocks::getStaticTargetPointParameterBlock(string target_name, int point_id)
{
  BOOST_FOREACH(shared_ptr<Target> target, static_targets_)
  {
    if (target_name == target->target_name_)
    {
      P_BLOCK point_position = &(target->pts_[point_id].pb[0]);
      return (point_position);
    }
  }
  return (NULL);
}
P_BLOCK CeresBlocks::getMovingTargetPoseParameterBlock(string target_name, int scene_id)
{
  BOOST_FOREACH(shared_ptr<MovingTarget> moving_target, moving_targets_)
  {
    if (target_name == moving_target->targ_->target_name_ && scene_id == moving_target->scene_id_)
    {
      P_BLOCK pose = &(moving_target->targ_->pose_.pb_pose[0]);
      return (pose);
    }
  }
  return (NULL);
}
P_BLOCK CeresBlocks::getMovingTargetPointParameterBlock(string target_name, int pnt_id)
{
  // note scene_id unnecessary here since regarless of scene th point's location relative to
  // the target frame does not change
  BOOST_FOREACH(shared_ptr<MovingTarget> moving_target, moving_targets_)
  {
    if (target_name == moving_target->targ_->target_name_)
    {
      P_BLOCK point_position = &(moving_target->targ_->pts_[pnt_id].pb[0]);
      return (point_position);
    }
  }
  return (NULL);
}

bool CeresBlocks::addStaticCamera(shared_ptr<Camera> camera_to_add)
{
  BOOST_FOREACH(shared_ptr<Camera> cam, static_cameras_)
  {
    if (cam->camera_name_ == camera_to_add->camera_name_)
      return (false); // camera already exists
  }
  camera_to_add->setTIReferenceFrame(reference_frame_);
  if(camera_to_add->isMoving()){
    ROS_ERROR("trying to add a static camera that is moving");
  }
  static_cameras_.push_back(camera_to_add);
  //ROS_INFO_STREAM("Camera added to static_cameras_");
  return (true);
}
bool CeresBlocks::addStaticTarget(shared_ptr<Target> target_to_add)
{
  BOOST_FOREACH(shared_ptr<Target> targ, static_targets_)
  {
    if (targ->target_name_ == target_to_add->target_name_)
      {
	return (false); // target already exists
      }
  }
  target_to_add->setTIReferenceFrame(reference_frame_);
  if(target_to_add->is_moving_){
    ROS_ERROR("trying to add a static target that is moving");
  }
  static_targets_.push_back(target_to_add);

  return (true);
}
bool CeresBlocks::addMovingCamera(shared_ptr<Camera> camera_to_add, int scene_id)
{
  BOOST_FOREACH(shared_ptr<MovingCamera> cam, moving_cameras_)
  {
    if (cam->cam->camera_name_ == camera_to_add->camera_name_ && cam->scene_id == scene_id)
      return (false); // camera already exists
  }

  // this next line allocates the memory for a moving camera
  shared_ptr<MovingCamera> temp_moving_camera = boost::make_shared<MovingCamera>();

  // this next line allocates the memory for the actual camera
  shared_ptr<Camera> temp_camera = boost::make_shared<Camera>(camera_to_add->camera_name_, camera_to_add->camera_parameters_,
                                                       true);

  // set things not done by constructor using values from camera_to_add
  temp_camera->setTransformInterface(camera_to_add->getTransformInterface());
  temp_camera->setTIReferenceFrame(reference_frame_);
  temp_camera->camera_observer_ = camera_to_add->camera_observer_;
  temp_camera->intermediate_frame_ = camera_to_add->intermediate_frame_;

  temp_moving_camera->cam = temp_camera;
  temp_moving_camera->scene_id = scene_id;
  ROS_ERROR("adding moving camera with scene_id = %d", scene_id);

  moving_cameras_.push_back(temp_moving_camera);
  return (true);
}
bool CeresBlocks::addMovingTarget(shared_ptr<Target> target_to_add, int scene_id)
{
  BOOST_FOREACH(shared_ptr<MovingTarget> targ, moving_targets_)
  {
    if (targ->targ_->target_name_ == target_to_add->target_name_ && targ->scene_id_ == scene_id)
      {
	targ->targ_->pose_ = target_to_add->pose_; // update pose at least to account for intialization issue
	return (false); // target already exists
      }
  }

  
  // deep copy of target into moving target TODO test to see if using * or contents of notation can avoid all this direct copy
  shared_ptr<MovingTarget> temp_moving_target = boost::make_shared<MovingTarget>();
  temp_moving_target->targ_                         = boost::make_shared<Target>();
  temp_moving_target->targ_->pose_            = target_to_add->pose_;
  temp_moving_target->targ_->num_points_ = target_to_add->num_points_;
  temp_moving_target->targ_->pts_               = target_to_add->pts_;
  temp_moving_target->targ_->is_moving_    = target_to_add->is_moving_;
  temp_moving_target->targ_->target_name_ = target_to_add->target_name_;
  temp_moving_target->targ_->target_frame_ = target_to_add->target_frame_;
  temp_moving_target->targ_->target_type_   = target_to_add->target_type_;
  temp_moving_target->scene_id_                   = scene_id;
  if(temp_moving_target->targ_->target_type_ == 0){
    temp_moving_target->targ_->checker_board_parameters_ = target_to_add->checker_board_parameters_;
  }
  else if(temp_moving_target->targ_->target_type_ == 1 || temp_moving_target->targ_->target_type_ == 2 ){
    temp_moving_target->targ_->circle_grid_parameters_ = target_to_add->circle_grid_parameters_;
  }
  else{
    temp_moving_target->targ_->ar_target_parameters_ = target_to_add->ar_target_parameters_;
  }
  temp_moving_target->targ_->setTransformInterface(target_to_add->getTransformInterface());
  boost::shared_ptr<TransformInterface> the_interface = target_to_add->getTransformInterface();
  if(the_interface->isRefFrameInitialized()){
    std::string ref_frame;
    ref_frame = the_interface->getReferenceFrame();
    temp_moving_target->targ_->setTIReferenceFrame(ref_frame);
  }
  // add the target to the list
  moving_targets_.push_back(temp_moving_target);
  return (true);
}

const boost::shared_ptr<Camera> CeresBlocks::getCameraByName(const std::string &camera_name)
{
  boost::shared_ptr<Camera> cam = boost::make_shared<Camera>();
  //ROS_INFO_STREAM("Found "<<static_cameras_.size() <<" static cameras");
  for (int i=0; i< static_cameras_.size() ; i++ )
  {
    if (static_cameras_.at(i)->camera_name_==camera_name)
    {
      cam= static_cameras_.at(i);
      ROS_DEBUG_STREAM("Found static camera with name: "<<static_cameras_.at(i)->camera_name_);
    }
  }
  //ROS_INFO_STREAM("Found "<<moving_cameras_.size() <<" moving cameras");
  for (int i=0; i< moving_cameras_.size() ; i++ )
  {
    if (moving_cameras_.at(i)->cam->camera_name_==camera_name)
    {
      cam= moving_cameras_.at(i)->cam;
      ROS_DEBUG_STREAM("Found moving camera with name: "<<camera_name);
    }
  }
  if (!cam)
  {
    ROS_ERROR("getCameraByName Failed for %s", camera_name.c_str());
  }
  return cam;
  //return true;
}

const boost::shared_ptr<Target> CeresBlocks::getTargetByName(const std::string &target_name, int scene_id)
{
  boost::shared_ptr<Target> target = boost::make_shared<Target>();
  bool found=false;
  //ROS_INFO_STREAM("Found "<<static_cameras_.size() <<" static cameras");
  BOOST_FOREACH(shared_ptr<Target> targ, static_targets_)
  {
    if (targ->target_name_==target_name)
    {
      target=targ;
      found = true;
      ROS_DEBUG_STREAM("Found static target with name: "<<target_name);
    }
  }
  //ROS_INFO_STREAM("Found "<<moving_cameras_.size() <<" static cameras");
  BOOST_FOREACH(shared_ptr<MovingTarget> mtarg, moving_targets_)
  {
    if (mtarg->targ_->target_name_ ==target_name && mtarg->scene_id_ == scene_id)
    {
      found = true;
      target=mtarg->targ_;
      ROS_DEBUG_STREAM("Found moving target with name: "<<target_name);
    }
  }
  if (!found)
  {
    ROS_ERROR("getStaticTargetByName Failed for %s",target_name.c_str());
  }
  return target;
}


 void CeresBlocks::displayStaticCameras()
{

  if(static_cameras_.size() !=0)   ROS_INFO("Static Cameras");
  BOOST_FOREACH(shared_ptr<Camera> cam, static_cameras_)
    {
      Pose6d pose(cam->camera_parameters_.position[0],
		  cam->camera_parameters_.position[1],
		  cam->camera_parameters_.position[2],
		  cam->camera_parameters_.angle_axis[0],
		  cam->camera_parameters_.angle_axis[1],
		  cam->camera_parameters_.angle_axis[2]);
      Pose6d ipose = pose.getInverse();
      showPose(ipose, cam->camera_name_);
      showIntrinsics(cam->camera_parameters_.pb_intrinsics, true);
    }
}
void CeresBlocks::displayMovingCameras()
{
  tf::Matrix3x3 R;
  double aa[3];
  double camera_to_world[3];
  double world_to_camera[3];
  double quat[4];

  if(moving_cameras_.size() !=0) ROS_INFO("Moving Cameras");
  BOOST_FOREACH(shared_ptr<MovingCamera> mcam, moving_cameras_)
    {
      if(mcam->scene_id == 0){
	Pose6d pose(mcam->cam->camera_parameters_.position[0],
		    mcam->cam->camera_parameters_.position[1],
		    mcam->cam->camera_parameters_.position[2],
		    mcam->cam->camera_parameters_.angle_axis[0],
		    mcam->cam->camera_parameters_.angle_axis[1],
		    mcam->cam->camera_parameters_.angle_axis[2]);
	Pose6d ipose = pose.getInverse();
	showPose(ipose, mcam->cam->camera_name_);
	P_BLOCK intrinsics = getMovingCameraParameterBlockIntrinsics(mcam->cam->camera_name_);
	showIntrinsics(intrinsics, true);
      }
    }
}
void CeresBlocks::displayStaticTargets()
{
  double R[9];

  if(static_targets_.size() !=0)   ROS_INFO("Static Targets:");
  BOOST_FOREACH(shared_ptr<Target> targ, static_targets_)
    {
      showPose(targ->pose_, targ->target_name_);
    }
}
void CeresBlocks::displayMovingTargets()
{
  double R[9];

  if(moving_targets_.size() !=0)   ROS_INFO("Moving Targets:");
  BOOST_FOREACH(shared_ptr<MovingTarget> mtarg, moving_targets_)
    {
      if(mtarg->scene_id_ == 0){	// only show first pose, not all 
	showPose(mtarg->targ_->pose_, mtarg->targ_->target_name_);
      }
    }
}
using std::string;
using std::ofstream;
using std::endl;

bool CeresBlocks::writeAllStaticTransforms(string filePath)
{
  std::ofstream outputFile(filePath.c_str(), std::ios::out);// | std::ios::app);
  if (outputFile.is_open())
    {
      ROS_INFO_STREAM("Storing results in: "<<filePath);
    }
  else
    {
      ROS_ERROR_STREAM("Unable to open file:" <<filePath);
      return false;
    }//end if writing to file
  outputFile << "<launch>\n";
  outputFile.close();
  
  bool rtn = true;
  BOOST_FOREACH(shared_ptr<Camera> cam, static_cameras_)
    {
      rtn = cam->transform_interface_->store(filePath);
    }
  BOOST_FOREACH(shared_ptr<MovingCamera> mcam, moving_cameras_)
    {
      rtn = mcam->cam->transform_interface_->store(filePath);
    }
  BOOST_FOREACH(shared_ptr<Target> targ, static_targets_)
    {
      rtn = targ->transform_interface_->store(filePath);
    }
  BOOST_FOREACH(shared_ptr<MovingTarget> mtarg, moving_targets_)
    {
      rtn = mtarg->targ_->transform_interface_->store(filePath);
    }
  
  if(!rtn){
    ROS_ERROR("Couldn't write the static tranform publishers");
  }
  std::ofstream outputFileagain(filePath.c_str(), std::ios::app);
  if (!outputFileagain.is_open())
    {
      ROS_ERROR_STREAM("Unable to re-open file:" <<filePath);
      return false;
    }//end if writing to file
  else{
    outputFileagain << "\n</launch> \n";
    outputFileagain.close();
  }
  return(rtn);
}

void CeresBlocks::pushTransforms()
{
  BOOST_FOREACH(shared_ptr<Camera> cam, static_cameras_)
    {
<<<<<<< HEAD
      ROS_INFO("pushing static camera %s",cam->camera_name_.c_str());
=======
>>>>>>> 6eaf0332
      cam->pushTransform();
    }
  BOOST_FOREACH(shared_ptr<MovingCamera> mcam, moving_cameras_)
    {
<<<<<<< HEAD
      if(mcam->scene_id == 0){ // only push a moving camera's transform once, which is always scene 0
	ROS_INFO("pushing moving camera %s",mcam->cam->camera_name_.c_str());
	Pose6d pose;
	pose.setAngleAxis(mcam->cam->camera_parameters_.angle_axis[0], 
			  mcam->cam->camera_parameters_.angle_axis[1], 
			  mcam->cam->camera_parameters_.angle_axis[2]);
	pose.setOrigin(mcam->cam->camera_parameters_.position[0],
		       mcam->cam->camera_parameters_.position[1],
		       mcam->cam->camera_parameters_.position[2]);
	pose.show("moving camera");
	mcam->cam->pushTransform();
      }
    }
  BOOST_FOREACH(shared_ptr<Target> targ, static_targets_)
    {
      ROS_INFO("pushing static target %s",targ->target_name_.c_str());
=======
      Pose6d pose;
      pose.setAngleAxis(mcam->cam->camera_parameters_.angle_axis[0], 
			mcam->cam->camera_parameters_.angle_axis[1], 
			mcam->cam->camera_parameters_.angle_axis[2]);
      pose.setOrigin(mcam->cam->camera_parameters_.position[0],
		     mcam->cam->camera_parameters_.position[1],
		     mcam->cam->camera_parameters_.position[2]);
      mcam->cam->pushTransform();
    }
  BOOST_FOREACH(shared_ptr<Target> targ, static_targets_)
    {
>>>>>>> 6eaf0332
      targ->pushTransform();
    }
  BOOST_FOREACH(shared_ptr<MovingTarget> mtarg, moving_targets_)
    {
<<<<<<< HEAD
      if(mtarg->scene_id_ == 0){ // only push a moving target once which is for the scene 0
	ROS_INFO("pushing moving target %s from scene %d",mtarg->targ_->target_name_.c_str(), mtarg->scene_id_);
	
	mtarg->targ_->pushTransform();
      }
=======
      mtarg->targ_->pushTransform();
>>>>>>> 6eaf0332
    }

}
void CeresBlocks::pullTransforms(int scene_id)
{
  BOOST_FOREACH(shared_ptr<Camera> cam, static_cameras_)
    {
      cam->pullTransform();
    }
  BOOST_FOREACH(shared_ptr<MovingCamera> mcam, moving_cameras_)
    {
      if(mcam->scene_id == scene_id){ // only pull transforms for cameras in current scene
	mcam->cam->pullTransform();
      }
    }
  BOOST_FOREACH(shared_ptr<Target> targ, static_targets_)
    {
      targ->pullTransform();
    }
  BOOST_FOREACH(shared_ptr<MovingTarget> mtarg, moving_targets_)
    {
      if(mtarg->scene_id_ == scene_id){ // only pull transforms for targets in current scene
	mtarg->targ_->pullTransform();
      }
    }
}
void CeresBlocks::setReferenceFrame(std::string ref_frame)
{
  reference_frame_ = ref_frame;
  BOOST_FOREACH(shared_ptr<Camera> cam, static_cameras_)
    {
      cam->setTIReferenceFrame(ref_frame);
    }
  BOOST_FOREACH(shared_ptr<MovingCamera> mcam, moving_cameras_)
    {
      mcam->cam->setTIReferenceFrame(ref_frame);
    }
  BOOST_FOREACH(shared_ptr<Target> targ, static_targets_)
    {
      targ->setTIReferenceFrame(ref_frame);
    }
  BOOST_FOREACH(shared_ptr<MovingTarget> mtarg, moving_targets_)
    {
      mtarg->targ_->setTIReferenceFrame(ref_frame);
    }
}
}// end namespace industrial_extrinsic_cal
<|MERGE_RESOLUTION|>--- conflicted
+++ resolved
@@ -495,15 +495,10 @@
 {
   BOOST_FOREACH(shared_ptr<Camera> cam, static_cameras_)
     {
-<<<<<<< HEAD
-      ROS_INFO("pushing static camera %s",cam->camera_name_.c_str());
-=======
->>>>>>> 6eaf0332
       cam->pushTransform();
     }
   BOOST_FOREACH(shared_ptr<MovingCamera> mcam, moving_cameras_)
     {
-<<<<<<< HEAD
       if(mcam->scene_id == 0){ // only push a moving camera's transform once, which is always scene 0
 	ROS_INFO("pushing moving camera %s",mcam->cam->camera_name_.c_str());
 	Pose6d pose;
@@ -519,33 +514,13 @@
     }
   BOOST_FOREACH(shared_ptr<Target> targ, static_targets_)
     {
-      ROS_INFO("pushing static target %s",targ->target_name_.c_str());
-=======
-      Pose6d pose;
-      pose.setAngleAxis(mcam->cam->camera_parameters_.angle_axis[0], 
-			mcam->cam->camera_parameters_.angle_axis[1], 
-			mcam->cam->camera_parameters_.angle_axis[2]);
-      pose.setOrigin(mcam->cam->camera_parameters_.position[0],
-		     mcam->cam->camera_parameters_.position[1],
-		     mcam->cam->camera_parameters_.position[2]);
-      mcam->cam->pushTransform();
-    }
-  BOOST_FOREACH(shared_ptr<Target> targ, static_targets_)
-    {
->>>>>>> 6eaf0332
       targ->pushTransform();
     }
   BOOST_FOREACH(shared_ptr<MovingTarget> mtarg, moving_targets_)
     {
-<<<<<<< HEAD
       if(mtarg->scene_id_ == 0){ // only push a moving target once which is for the scene 0
-	ROS_INFO("pushing moving target %s from scene %d",mtarg->targ_->target_name_.c_str(), mtarg->scene_id_);
-	
 	mtarg->targ_->pushTransform();
       }
-=======
-      mtarg->targ_->pushTransform();
->>>>>>> 6eaf0332
     }
 
 }

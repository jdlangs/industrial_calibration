--- conflicted
+++ resolved
@@ -85,53 +85,6 @@
 Pose6d ROSCameraListenerTransInterface::pullTransform()
 {
   if (!ref_frame_initialized_)
-<<<<<<< HEAD
-  {
-    Pose6d pose(0, 0, 0, 0, 0, 0);
-    ROS_ERROR("Trying to pull transform from interface without setting reference frame "
-              "ROSCameraListenerTransInterface");
-    return (pose);
-  }
-  else
-  {
-    pose_ = getPoseFromTF(transform_frame_, ref_frame_, tf_listener_);
-    return (pose_);
-  }
-}
-
-/** @brief this object is intened to be used for cameras not targets
- *            It simply listens to a pose from camera's optical frame to reference frame, this must be set in a urdf
- *            This is the inverse of the transform from world to camera's optical frame
- *            push does nothing
- *            store does nothing
- */
-ROSCameraHousingListenerTInterface::ROSCameraHousingListenerTInterface(const string& transform_frame,
-                                                                       const string& housing_frame)
-{
-  transform_frame_ = transform_frame;
-  housing_frame_ =
-      housing_frame;  // note, this is not used, but maintained to be symetric with Broadcaster parameter list
-  ref_frame_initialized_ = false;  // still need to initialize ref_frame_
-}
-
-Pose6d ROSCameraHousingListenerTInterface::pullTransform()
-{
-  if (!ref_frame_initialized_)
-  {
-    Pose6d pose(0, 0, 0, 0, 0, 0);
-    ROS_ERROR("Trying to pull transform from interface without setting reference frame "
-              "ROSCameraHousingListenerTInterface");
-    return (pose);
-  }
-  else
-  {
-    pose_ = getPoseFromTF(transform_frame_, ref_frame_, tf_listener_);
-    return (pose_);
-  }
-}
-
-ROSBroadcastTransInterface::ROSBroadcastTransInterface(const string& transform_frame)
-=======
   {
     Pose6d pose(0, 0, 0, 0, 0, 0);
     ROS_ERROR("Trying to pull transform from interface without setting reference frame "
@@ -223,87 +176,6 @@
   static ros::NodeHandle nh;
   ref_frame_ = ref_frame;
   ref_frame_initialized_ = true;
-  timer_ = nh.createTimer(ros::Rate(1.0), &ROSBroadcastTransInterface::timerCallback, this);
-}
-
-void ROSBroadcastTransInterface::timerCallback(const ros::TimerEvent& timer_event)
-{  // broadcast current value of pose as a transform each time called
-  transform_.setBasis(pose_.getBasis());
-  transform_.setOrigin(pose_.getOrigin());
-  transform_.child_frame_id_ = transform_frame_;
-  transform_.frame_id_ = ref_frame_;
-  tf_broadcaster_.sendTransform(tf::StampedTransform(transform_, ros::Time::now(), ref_frame_, transform_frame_));
-}
-
-ROSCameraBroadcastTransInterface::ROSCameraBroadcastTransInterface(const string& transform_frame)
->>>>>>> 2dff2cfe
-{
-  transform_frame_ = transform_frame;
-  transform_.child_frame_id_ = transform_frame_;
-  ref_frame_initialized_ = false;  // still need to initialize ref_frame_
-}
-
-<<<<<<< HEAD
-bool ROSBroadcastTransInterface::pushTransform(Pose6d& pose)
-=======
-bool ROSCameraBroadcastTransInterface::pushTransform(Pose6d& pose)
->>>>>>> 2dff2cfe
-{
-  pose_ = pose;
-  if (!ref_frame_initialized_)
-  {
-    return (false);  // timer won't start publishing until ref_frame_ is defined
-  }
-  return (true);
-}
-
-<<<<<<< HEAD
-bool ROSBroadcastTransInterface::store(std::string& filePath)
-=======
-bool ROSCameraBroadcastTransInterface::store(std::string& filePath)
->>>>>>> 2dff2cfe
-{
-  std::ofstream outputFile(filePath.c_str(), std::ios::app);  // open for appending
-  if (outputFile.is_open())
-  {
-    double qx, qy, qz, qw;
-<<<<<<< HEAD
-    pose_.getQuaternion(qx, qy, qz, qw);
-    outputFile << "<node pkg=\"tf\" type=\"static_transform_publisher\" name=\"";
-    outputFile << transform_frame_ << "_tf_broadcaster"
-               << "\" args=\"";
-    outputFile << pose_.x << ' ' << pose_.y << ' ' << pose_.z << ' ';
-=======
-    pose_.getInverse().getQuaternion(qx, qy, qz, qw);
-    outputFile << "<node pkg=\"tf\" type=\"static_transform_publisher\" name=\"";
-    outputFile << transform_frame_ << "_tf_broadcaster"
-               << "\" args=\"";
-    outputFile << pose_.getInverse().x << ' ' << pose_.getInverse().y << ' ' << pose_.getInverse().z << ' ';
->>>>>>> 2dff2cfe
-    outputFile << qx << ' ' << qy << ' ' << qz << ' ' << qw;
-    outputFile << " " << ref_frame_;
-    outputFile << " " << transform_frame_;
-    outputFile << " 100\" />" << std::endl;
-    outputFile.close();
-    return (true);
-  }
-  else
-  {
-    ROS_ERROR_STREAM("Unable to open file:" << filePath);
-    return false;
-  }  // end if writing to file
-}
-
-<<<<<<< HEAD
-void ROSBroadcastTransInterface::setReferenceFrame(string& ref_frame)
-=======
-void ROSCameraBroadcastTransInterface::setReferenceFrame(string& ref_frame)
->>>>>>> 2dff2cfe
-{
-  static ros::NodeHandle nh;
-  ref_frame_ = ref_frame;
-  ref_frame_initialized_ = true;
-<<<<<<< HEAD
   timer_ = nh.createTimer(ros::Rate(1.0), &ROSBroadcastTransInterface::timerCallback, this);
 }
 
@@ -569,288 +441,10 @@
   ref_frame_initialized_ = true;
 }
 
-=======
-  timer_ = nh.createTimer(ros::Rate(1.0), &ROSCameraBroadcastTransInterface::timerCallback, this);
-}
-
-void ROSCameraBroadcastTransInterface::timerCallback(const ros::TimerEvent& timer_event)
-{  // broadcast current value of pose.inverse() as a transform each time called
-  transform_.setBasis(pose_.getInverse().getBasis());
-  transform_.setOrigin(pose_.getInverse().getOrigin());
-  transform_.child_frame_id_ = transform_frame_;
-  transform_.frame_id_ = ref_frame_;
-  //    ROS_INFO("broadcasting %s in %s",transform_frame_.c_str(),ref_frame_.c_str());
-  tf_broadcaster_.sendTransform(tf::StampedTransform(transform_, ros::Time::now(), transform_frame_, ref_frame_));
-}
-
-ROSCameraHousingBroadcastTInterface::ROSCameraHousingBroadcastTInterface(const string& transform_frame,
-                                                                         const string& housing_frame,
-                                                                         const string& mounting_frame,
-                                                                         const Pose6d& pose)
-{
-  transform_frame_ = transform_frame;
-  housing_frame_ = housing_frame;
-  mounting_frame_ = mounting_frame;
-  transform_.child_frame_id_ = transform_frame_;
-  ref_frame_initialized_ = false;  // still need to initialize ref_frame_
-}
-
-bool ROSCameraHousingBroadcastTInterface::pushTransform(Pose6d& pose)
-{
-  Pose6d mountingMVoptical = pose.getInverse();
-  Pose6d opticalMVhousing = getPoseFromTF(transform_frame_, housing_frame_, tf_listener_);
-  Pose6d mountingMVhousing = mountingMVoptical * opticalMVhousing;
-  pose_ = mountingMVhousing;
-  if (!ref_frame_initialized_)
-  {
-    return (false);  // timer won't start publishing until ref_frame_ is defined
-  }
-  return (true);
-}
-
-bool ROSCameraHousingBroadcastTInterface::store(std::string& filePath)
-{
-  std::ofstream outputFile(filePath.c_str(), std::ios::app);  // open for appending
-  if (outputFile.is_open())
-  {
-    // Camer optical frame to ref is estimated by bundle adjustment  optical2ref
-    // Camer housing to camera optical frame is specified by urdf   optical2housing
-    // Desired ref2optical = optical2ref^-1 * optical2housing
-
-    Pose6d ref2housing = pose_;
-
-    // append the transform to a launch file
-    double qx, qy, qz, qw;
-    ref2housing.getQuaternion(qx, qy, qz, qw);
-    outputFile << "<node pkg=\"tf\" type=\"static_transform_publisher\" name=\"";
-    outputFile << transform_frame_ << "_tf_broadcaster"
-               << "\" args=\"";
-    outputFile << ref2housing.x << ' ' << ref2housing.y << ' ' << ref2housing.z << ' ';
-    outputFile << qx << ' ' << qy << ' ' << qz << ' ' << qw;
-    outputFile << " " << ref_frame_;
-    outputFile << " " << housing_frame_;
-    outputFile << " 100\" />" << std::endl;
-    outputFile.close();
-    return (true);
-  }
-  else
-  {
-    ROS_ERROR_STREAM("Unable to open file:" << filePath);
-    return false;
-  }  // end if writing to file
-}
-
-void ROSCameraHousingBroadcastTInterface::setReferenceFrame(std::string& ref_frame)
-{
-  static ros::NodeHandle nh;
-  ref_frame_ = ref_frame;
-  ref_frame_initialized_ = true;
-  timer_ = nh.createTimer(ros::Rate(1.0), &ROSCameraHousingBroadcastTInterface::timerCallback, this);
-}
-
-void ROSCameraHousingBroadcastTInterface::timerCallback(const ros::TimerEvent& timer_event)
-{  // broadcast current value of pose.inverse() as a transform each time called
-
-  Pose6d ref2housing = pose_;
-
-  transform_.setBasis(ref2housing.getBasis());
-  transform_.setOrigin(ref2housing.getOrigin());
-  tf_broadcaster_.sendTransform(tf::StampedTransform(transform_, ros::Time::now(), ref_frame_, housing_frame_));
-}
-
-Pose6d ROSCameraHousingBroadcastTInterface::pullTransform()
-{
-  if (!ref_frame_initialized_)
-  {  // still need the reference frame in order to return the transform!!
-    Pose6d pose(0, 0, 0, 0, 0, 0);
-    ROS_ERROR("Trying to pull transform from interface without setting reference frame "
-              "ROSCameraHousingBroadcastTInterface");
-    return (pose);
-  }
-
-  Pose6d opticalMVhousing = getPoseFromTF(transform_frame_, housing_frame_, tf_listener_);
-  Pose6d mountingMVhousing = pose_;
-  Pose6d housingMVmounting = mountingMVhousing.getInverse();
-  Pose6d opticalMVmounting = opticalMVhousing * housingMVmounting;
-  return (opticalMVmounting);
-}
-
-ROSCameraHousingCalTInterface::ROSCameraHousingCalTInterface(const string& transform_frame, const string& housing_frame,
-                                                             const string& mounting_frame)
-{
-  transform_frame_ = transform_frame;
-  housing_frame_ = housing_frame;
-  mounting_frame_ = mounting_frame;
-  ref_frame_initialized_ = false;  // still need to initialize ref_frame_
-  nh_ = new ros::NodeHandle;
-
-  get_client_ = nh_->serviceClient<industrial_extrinsic_cal::get_mutable_joint_states>("get_mutable_joint_states");
-  set_client_ = nh_->serviceClient<industrial_extrinsic_cal::set_mutable_joint_states>("set_mutable_joint_states");
-  store_client_ =
-      nh_->serviceClient<industrial_extrinsic_cal::store_mutable_joint_states>("store_mutable_joint_states");
-
-  get_request_.joint_names.push_back(housing_frame + "_x_joint");
-  get_request_.joint_names.push_back(housing_frame + "_y_joint");
-  get_request_.joint_names.push_back(housing_frame + "_z_joint");
-  get_request_.joint_names.push_back(housing_frame + "_yaw_joint");
-  get_request_.joint_names.push_back(housing_frame + "_pitch_joint");
-  get_request_.joint_names.push_back(housing_frame + "_roll_joint");
-
-  set_request_.joint_names.push_back(housing_frame + "_x_joint");
-  set_request_.joint_names.push_back(housing_frame + "_y_joint");
-  set_request_.joint_names.push_back(housing_frame + "_z_joint");
-  set_request_.joint_names.push_back(housing_frame + "_yaw_joint");
-  set_request_.joint_names.push_back(housing_frame + "_pitch_joint");
-  set_request_.joint_names.push_back(housing_frame + "_roll_joint");
-
-  while (!get_client_.call(get_request_, get_response_))
-  {
-    sleep(1);
-    ROS_INFO("Waiting for mutable joint state publisher to come up");
-  }
-  for (int i = 0; i < (int)get_response_.joint_values.size(); i++)
-  {
-    joint_values_.push_back(get_response_.joint_values[i]);
-  }
-}
-
-Pose6d ROSCameraHousingCalTInterface::pullTransform()
-{
-  // The computed transform from the optical frame to the mounting frame is composed of 2 transforms
-  // one from the optical frame to the housing, and
-  // one from the housing to the mounting frame which is composed of the 6DOF unknowns we are trying to calibrate
-  // there is also an intermediate frame from the mount point to the reference frame which we don't need here
-
-  // get all the information from tf and from the mutable joint state publisher
-  Pose6d optical2housing = getPoseFromTF(transform_frame_, housing_frame_, tf_listener_);
-
-  // get the transform from housing 2 mount  from the client
-  Pose6d mount2housing;
-  get_client_.call(get_request_, get_response_);
-  mount2housing.setOrigin(get_response_.joint_values[0], get_response_.joint_values[1], get_response_.joint_values[2]);
-  mount2housing.setEulerZYX(get_response_.joint_values[3], get_response_.joint_values[4],
-                            get_response_.joint_values[5]);
-  Pose6d housing2mount = mount2housing.getInverse();
-  Pose6d optical2mount = optical2housing * housing2mount;
-  pose_ = optical2mount;
-
-  return (optical2mount);
-}
-
-bool ROSCameraHousingCalTInterface::pushTransform(Pose6d& pose)
-{
-  Pose6d pose_inverse = pose.getInverse();
-  pose_inverse.show("results being pushed");
-
-  // get transform from optical frame to housing frame from tf
-  Pose6d optical2housing = getPoseFromTF(transform_frame_, housing_frame_, tf_listener_);
-
-  // compute the desired transform
-  Pose6d mount2housing = pose_inverse * optical2housing;
-
-  // convert to xyz, roll, pitch and yaw for client
-  double ez, ey, ex;
-  mount2housing.getEulerZYX(ez, ey, ex);
-
-  set_request_.joint_values.clear();
-  set_request_.joint_values.push_back(mount2housing.x);
-  set_request_.joint_values.push_back(mount2housing.y);
-  set_request_.joint_values.push_back(mount2housing.z);
-  set_request_.joint_values.push_back(ez);
-  set_request_.joint_values.push_back(ey);
-  set_request_.joint_values.push_back(ex);
-  set_client_.call(set_request_, set_response_);
-  return (true);
-}
-
-bool ROSCameraHousingCalTInterface::store(std::string& filePath)
-{
-  // NOTE, file_name is not used, but is kept here for consistency with store functions of other transform interfaces
-  store_client_.call(store_request_, store_response_);
-  return (true);
-}
-
-void ROSCameraHousingCalTInterface::setReferenceFrame(std::string& ref_frame)
-{
-  ref_frame_ = ref_frame;
-  ref_frame_initialized_ = true;
-}
-
->>>>>>> 2dff2cfe
 Pose6d ROSCameraHousingCalTInterface::getIntermediateFrame()
 {
   Pose6d pose(0, 0, 0, 0, 0, 0);
   if (ref_frame_initialized_)
-<<<<<<< HEAD
-  {
-    pose = getPoseFromTF(ref_frame_, mounting_frame_, tf_listener_);
-  }
-  else
-  {
-    ROS_ERROR("ROSCameraHousingCalTInterface requires ref_frame_ initialized before calling getIntermediateFrame()");
-  }
-  return (pose);
-}
-
-
-ROSSimpleCalTInterface::ROSSimpleCalTInterface(const string &transform_frame,  const string &parent_frame)
-{
-  transform_frame_               = transform_frame;
-  parent_frame_                  = parent_frame; 
-  ref_frame_initialized_         = false;    // still need to initialize ref_frame_
-  nh_ = new ros::NodeHandle;
-
-  get_client_    = nh_->serviceClient<industrial_extrinsic_cal::get_mutable_joint_states>("get_mutable_joint_states");
-  set_client_    = nh_->serviceClient<industrial_extrinsic_cal::set_mutable_joint_states>("set_mutable_joint_states");
-  store_client_  = nh_->serviceClient<industrial_extrinsic_cal::store_mutable_joint_states>("store_mutable_joint_states");
-    
-  get_request_.joint_names.clear();
-  get_request_.joint_names.push_back(transform_frame + "_x_joint");
-  get_request_.joint_names.push_back(transform_frame + "_y_joint");
-  get_request_.joint_names.push_back(transform_frame + "_z_joint");
-  get_request_.joint_names.push_back(transform_frame + "_yaw_joint");
-  get_request_.joint_names.push_back(transform_frame + "_pitch_joint");
-  get_request_.joint_names.push_back(transform_frame + "_roll_joint");
-
-  set_request_.joint_names.push_back(transform_frame + "_x_joint");
-  set_request_.joint_names.push_back(transform_frame + "_y_joint");
-  set_request_.joint_names.push_back(transform_frame + "_z_joint");
-  set_request_.joint_names.push_back(transform_frame + "_yaw_joint");
-  set_request_.joint_names.push_back(transform_frame + "_pitch_joint");
-  set_request_.joint_names.push_back(transform_frame + "_roll_joint");
-
-  if (get_client_.call(get_request_, get_response_))
-    {
-      for (int i = 0; i < (int)get_response_.joint_values.size(); i++)
-	{
-	  joint_values_.push_back(get_response_.joint_values[i]);
-	}
-    }
-  else
-    {
-      ROS_ERROR("get_client_ returned false");
-    }
-}
-
-ROSSimpleCameraCalTInterface::ROSSimpleCameraCalTInterface(const string &transform_frame,  const string &parent_frame)
-{
-  transform_frame_        = transform_frame;
-  parent_frame_           = parent_frame; 
-  ref_frame_initialized_  = false;    // still need to initialize ref_frame_
-  nh_                     = new ros::NodeHandle();
-  
-  get_client_   = nh_->serviceClient<industrial_extrinsic_cal::get_mutable_joint_states>("get_mutable_joint_states");
-  set_client_   = nh_->serviceClient<industrial_extrinsic_cal::set_mutable_joint_states>("set_mutable_joint_states");
-  store_client_ = nh_->serviceClient<industrial_extrinsic_cal::store_mutable_joint_states>("store_mutable_joint_states");
-  
-  std::string get_service_name = get_client_.getService();
-  std::string set_service_name = set_client_.getService();
-  std::string store_service_name = store_client_.getService();
-  while(!get_client_.exists()){
-    sleep(1);
-    ROS_ERROR("Waiting for client %s", get_service_name.c_str());
-  }
-=======
   {
     pose = getPoseFromTF(ref_frame_, mounting_frame_, tf_listener_);
   }
@@ -963,95 +557,31 @@
   store_client_ =
       nh_->serviceClient<industrial_extrinsic_cal::store_mutable_joint_states>("store_mutable_joint_states");
 
->>>>>>> 2dff2cfe
   get_request_.joint_names.push_back(transform_frame + "_x_joint");
   get_request_.joint_names.push_back(transform_frame + "_y_joint");
   get_request_.joint_names.push_back(transform_frame + "_z_joint");
   get_request_.joint_names.push_back(transform_frame + "_yaw_joint");
   get_request_.joint_names.push_back(transform_frame + "_pitch_joint");
   get_request_.joint_names.push_back(transform_frame + "_roll_joint");
-<<<<<<< HEAD
-  
-=======
-
->>>>>>> 2dff2cfe
   set_request_.joint_names.push_back(transform_frame + "_x_joint");
   set_request_.joint_names.push_back(transform_frame + "_y_joint");
   set_request_.joint_names.push_back(transform_frame + "_z_joint");
   set_request_.joint_names.push_back(transform_frame + "_yaw_joint");
   set_request_.joint_names.push_back(transform_frame + "_pitch_joint");
   set_request_.joint_names.push_back(transform_frame + "_roll_joint");
-<<<<<<< HEAD
-  
-  if(!get_client_.call(get_request_,get_response_))
+
+  if (get_client_.call(get_request_, get_response_))
+  {
+    for (int i = 0; i < (int)get_response_.joint_values.size(); i++)
     {
-      ROS_ERROR("Error with get_client, check these names");
-      for(int i=0; i<get_request_.joint_names.size();i++)
-	{
-	  ROS_ERROR("name requested: %s", get_request_.joint_names[i].c_str());
-	}
+      joint_values_.push_back(get_response_.joint_values[i]);
     }
-  else
-    {
-      for(int i=0;i<(int) get_response_.joint_values.size();i++)
-	{
-	  joint_values_.push_back(get_response_.joint_values[i]);
-	}
-    }
-}
-  
-Pose6d ROSSimpleCalTInterface::pullTransform()
-{
-  // The computed transform from the reference frame to the optical frame is composed of 3 transforms
-  // one from reference frame to mounting frame
-  // one composed of the 6DOF unknowns we are trying to calibrate
-  // from the mounting frame to the housing. It's values are maintained by the mutable joint state publisher
-  // the third is from housing to optical frame
-
-  if (!ref_frame_initialized_)
-  {  // still need the reference frame in order to return the transform!!
-    Pose6d pose(0, 0, 0, 0, 0, 0);
-    ROS_ERROR("Trying to pull transform from interface without setting reference frame ROSSimpleCalTInterface");
-    return (pose);
-  }
-
-  get_client_.call(get_request_, get_response_);
-  pose_.setOrigin(get_response_.joint_values[0], get_response_.joint_values[1], get_response_.joint_values[2]);
-  pose_.setEulerZYX(get_response_.joint_values[3], get_response_.joint_values[4], get_response_.joint_values[5]);
-  return (pose_);
-}
-
-bool ROSSimpleCalTInterface::pushTransform(Pose6d& pose)
-{
-  double ez, ey, ex;
-  pose.getEulerZYX(ez, ey, ex);
-
-  set_request_.joint_values.clear();
-  set_request_.joint_values.push_back(pose.x);
-  set_request_.joint_values.push_back(pose.y);
-  set_request_.joint_values.push_back(pose.z);
-  set_request_.joint_values.push_back(ez);
-  set_request_.joint_values.push_back(ey);
-  set_request_.joint_values.push_back(ex);
-  set_client_.call(set_request_, set_response_);
-
-  return (true);
-}
-
-bool ROSSimpleCalTInterface::store(std::string& filePath)
-{
-  // NOTE, file_name is not used, but is kept here for consistency with store functions of other transform interfaces
-  store_client_.call(store_request_, store_response_);
-  return (true);
-}
-
-void ROSSimpleCalTInterface::setReferenceFrame(std::string& ref_frame)
-{
-  ref_frame_ = ref_frame;
-  ref_frame_initialized_ = true;
-}
-
-
+  }
+  else
+  {
+    ROS_ERROR("get_client_ returned false");
+  }
+}
 
 Pose6d ROSSimpleCameraCalTInterface::pullTransform()
 {
@@ -1099,68 +629,6 @@
   return (true);
 }
 
-=======
-
-  if (get_client_.call(get_request_, get_response_))
-  {
-    for (int i = 0; i < (int)get_response_.joint_values.size(); i++)
-    {
-      joint_values_.push_back(get_response_.joint_values[i]);
-    }
-  }
-  else
-  {
-    ROS_ERROR("get_client_ returned false");
-  }
-}
-
-Pose6d ROSSimpleCameraCalTInterface::pullTransform()
-{
-  // The computed transform from the reference frame to the optical frame is composed of 3 transforms
-  // one from reference frame to mounting frame
-  // one composed of the 6DOF unknowns we are trying to calibrate
-  // from the mounting frame to the housing. It's values are maintained by the mutable joint state publisher
-  // the third is from housing to optical frame
-
-  if (!ref_frame_initialized_)
-  {  // still need the reference frame in order to return the transform!!
-    Pose6d pose(0, 0, 0, 0, 0, 0);
-    ROS_ERROR("Trying to pull transform from interface without setting reference frame ROSSimpleCameraCalTInterface");
-    return (pose);
-  }
-
-  get_client_.call(get_request_, get_response_);
-  pose_.setOrigin(get_response_.joint_values[0], get_response_.joint_values[1], get_response_.joint_values[2]);
-  pose_.setEulerZYX(get_response_.joint_values[3], get_response_.joint_values[4], get_response_.joint_values[5]);
-  return (pose_.getInverse());
-}
-
-bool ROSSimpleCameraCalTInterface::pushTransform(Pose6d& pose)
-{
-  double ez, ey, ex;
-  Pose6d ipose = pose.getInverse();
-  ipose.getEulerZYX(ez, ey, ex);
-
-  set_request_.joint_values.clear();
-  set_request_.joint_values.push_back(ipose.x);
-  set_request_.joint_values.push_back(ipose.y);
-  set_request_.joint_values.push_back(ipose.z);
-  set_request_.joint_values.push_back(ez);
-  set_request_.joint_values.push_back(ey);
-  set_request_.joint_values.push_back(ex);
-  set_client_.call(set_request_, set_response_);
-
-  return (true);
-}
-
-bool ROSSimpleCameraCalTInterface::store(std::string& filePath)
-{
-  // NOTE, file_name is not used, but is kept here for consistency with store functions of other transform interfaces
-  store_client_.call(store_request_, store_response_);
-  return (true);
-}
-
->>>>>>> 2dff2cfe
 void ROSSimpleCameraCalTInterface::setReferenceFrame(std::string& ref_frame)
 {
   ref_frame_ = ref_frame;

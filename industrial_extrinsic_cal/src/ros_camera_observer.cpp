--- conflicted
+++ resolved
@@ -107,16 +107,16 @@
 int ROSCameraObserver::getObservations(CameraObservations &cam_obs)
 {
   bool successful_find = false;
-  
+
   ROS_INFO_STREAM("image ROI region created: "<<input_roi_.x<<" "<<input_roi_.y<<" "<<input_roi_.width<<" "<<input_roi_.height);
   if (input_bridge_->image.cols < input_roi_.width || input_bridge_->image.rows < input_roi_.height)
-    {
-      ROS_ERROR_STREAM("ROI too big for image size");
-      return 0;
-    }
-  
+  {
+    ROS_ERROR_STREAM("ROI too big for image size");
+    return 0;
+  }
+
   image_roi_ = input_bridge_->image(input_roi_);
-  
+
   observation_pts_.clear();
   std::vector<cv::KeyPoint> key_points;
   ROS_INFO("Pattern type %d, rows %d, cols %d",pattern_,pattern_rows_,pattern_cols_);
@@ -168,22 +168,18 @@
   
   if(!successful_find){
     ROS_WARN_STREAM("Pattern not found for pattern: "<<pattern_ <<" with symmetry: "<< sym_circle_);
+      cv::Point p;
+      p.x = image_roi_.cols/2;
+      p.y = image_roi_.rows/2;
+      circle(image_roi_,p,10.0,255,10);
+      out_bridge_->image = image_roi_;
+      results_pub_.publish(out_bridge_->toImageMsg());
     return 0;
   }
 
   // copy the points found into a camera observation structure indicating their corresponece with target points
   camera_obs_.resize(observation_pts_.size());
   for (int i = 0; i < observation_pts_.size(); i++)
-<<<<<<< HEAD
-    {
-      camera_obs_.at(i).target = instance_target_;
-      camera_obs_.at(i).point_id = i;
-      camera_obs_.at(i).image_loc_x = observation_pts_.at(i).x;
-      camera_obs_.at(i).image_loc_y = observation_pts_.at(i).y;
-      camera_obs_.at(i).cost_type_str = cost_type_str_;
-    }
-  
-=======
   {
     camera_obs_.at(i).target = instance_target_;
     camera_obs_.at(i).point_id = i;
@@ -192,7 +188,6 @@
     camera_obs_.at(i).cost_type = cost_type_;
   }
 
->>>>>>> bbac1e8a
   cam_obs = camera_obs_;
   return 1;
 }

/*
 * Software License Agreement (Apache License)
 *
 * Copyright (c) 2014, Southwest Research Institute
 *
 * Licensed under the Apache License, Version 2.0 (the "License");
 * you may not use this file except in compliance with the License.
 * You may obtain a copy of the License at
 *
 * http://www.apache.org/licenses/LICENSE-2.0
 *
 * Unless required by applicable law or agreed to in writing, software
 * distributed under the License is distributed on an "AS IS" BASIS,
 * WITHOUT WARRANTIES OR CONDITIONS OF ANY KIND, either express or implied.
 * See the License for the specific language governing permissions and
 * limitations under the License.
 */

#include <industrial_extrinsic_cal/ros_camera_observer.h>
#include <industrial_extrinsic_cal/circle_detector.hpp>
#include <image_transport/image_transport.h> 

using cv::CircleDetector;
namespace industrial_extrinsic_cal
{

ROSCameraObserver::ROSCameraObserver(const std::string &camera_topic, const std::string &camera_name) :
  sym_circle_(true), pattern_(pattern_options::Chessboard), pattern_rows_(0), pattern_cols_(0), new_image_collected_(false), 
  store_observation_images_(false), load_observation_images_(false), image_directory_(""), image_number_(0), 
  camera_name_(camera_name)
{
  image_topic_ = camera_topic;  
  results_pub_ = nh_.advertise<sensor_msgs::Image>("observer_results_image", 100);
  debug_pub_ = nh_.advertise<sensor_msgs::Image>("observer_raw_image", 100);
  std::string set_camera_info_service = camera_name_ + "/set_camera_info";
  client_ = nh_.serviceClient<sensor_msgs::SetCameraInfo>(set_camera_info_service); 

  ros::NodeHandle pnh("~");
  pnh.getParam("image_directory", image_directory_);
  pnh.getParam("store_observation_images", store_observation_images_);
  pnh.getParam("load_observation_images", load_observation_images_);

<<<<<<< HEAD
  // set up the circle detector
  CircleDetector::Params circle_params;
  circle_params.thresholdStep = 5;
  circle_params.minThreshold = 120;
  circle_params.maxThreshold = 250;
  circle_params.minRepeatability = 5;
  circle_params.minDistBetweenCircles = 10.0;
  circle_params.minRadiusDiff = 20.0;

  circle_params.filterByColor = false;
  circle_params.circleColor = 0;
  
  circle_params.filterByArea = true;
  circle_params.minArea = 30;
  circle_params.maxArea = 8000;
  
  circle_params.filterByCircularity = false;
  circle_params.minCircularity = 0.8f;
  circle_params.maxCircularity = std::numeric_limits<float>::max();
  
  circle_params.filterByInertia = true;
  circle_params.minInertiaRatio = 0.8f;
  circle_params.maxInertiaRatio = std::numeric_limits<float>::max();
  
  circle_params.filterByConvexity = false;
  circle_params.minConvexity = 0.95f;
  circle_params.maxConvexity = std::numeric_limits<float>::max();

  // set up and create the detector using the parameters
=======
  // set up blob/circle detectors parameters are dynamic
>>>>>>> 2fe743e5
  cv::SimpleBlobDetector::Params simple_blob_params;
  if(!pnh.getParam("white_blobs", white_blobs_)){
    white_blobs_ = false;
  }
  if(!pnh.getParam("use_circle_detector", use_circle_detector_)){
    use_circle_detector_ = false;
  }

  circle_detector_ptr_ = cv::CircleDetector::create();
  blob_detector_ptr_ = cv::SimpleBlobDetector::create(simple_blob_params);


  std::string recon_node_name = "~/" + camera_name;
  rnh_ = new ros::NodeHandle(recon_node_name.c_str());
  server_ = new dynamic_reconfigure::Server<industrial_extrinsic_cal::circle_grid_finderConfig> (*rnh_);

  dynamic_reconfigure::Server<industrial_extrinsic_cal::circle_grid_finderConfig>::CallbackType f;

  f = boost::bind(&ROSCameraObserver::dynReConfCallBack, this, _1, _2);
  server_->setCallback(f);
}

bool ROSCameraObserver::addTarget(boost::shared_ptr<Target> targ, Roi &roi, Cost_function cost_type)
{
  // TODO make a list of targets so that the camera may make more than one set of observations at a time
  // This was what was inteneded by the interface definition, I'm not sure why the first implementation didn't do it.

  cost_type_ = cost_type; 

  //set pattern based on target
  ROS_DEBUG_STREAM("Target type: "<<targ->target_type_);
  instance_target_ = targ;
  switch (targ->target_type_)
  {
    case pattern_options::Chessboard:
      pattern_ = pattern_options::Chessboard;
      pattern_rows_ = targ->checker_board_parameters_.pattern_rows;
      pattern_cols_ = targ->checker_board_parameters_.pattern_cols;
      break;
    case pattern_options::CircleGrid:
      pattern_ = pattern_options::CircleGrid;
      pattern_rows_ = targ->circle_grid_parameters_.pattern_rows;
      pattern_cols_ = targ->circle_grid_parameters_.pattern_cols;
      sym_circle_ = targ->circle_grid_parameters_.is_symmetric;
      break;
    case pattern_options::ModifiedCircleGrid:
      pattern_ = pattern_options::ModifiedCircleGrid;
      pattern_rows_ = targ->circle_grid_parameters_.pattern_rows;
      pattern_cols_  = targ->circle_grid_parameters_.pattern_cols;
      sym_circle_    = targ->circle_grid_parameters_.is_symmetric;
      break;
    case pattern_options::ARtag:
      pattern_ = pattern_options::ARtag;
      ROS_ERROR_STREAM("AR Tag recognized but pattern not supported yet");
      break;
    case pattern_options::Balls:
      pattern_ = pattern_options::Balls;
      pattern_rows_ = 1;
      pattern_cols_  = targ->num_points_;
      break;
    case pattern_options::SingleBall:
      pattern_ = pattern_options::SingleBall;
      pattern_rows_ = 1;
      pattern_cols_  = 1;
      break;
    default:
      ROS_ERROR_STREAM("target_type does not correlate to a known pattern option (Chessboard, CircleGrid, Balls, SingleBall or ARTag)");
      return false;
      break;
  }

  input_roi_.x=roi.x_min;
  input_roi_.y= roi.y_min;
  input_roi_.width= roi.x_max - roi.x_min;
  input_roi_.height= roi.y_max - roi.y_min;
  ROS_DEBUG("ROSCameraObserver added target and roi");

  return true;
}

void ROSCameraObserver::clearTargets()
{
  instance_target_.reset();
}

void ROSCameraObserver::clearObservations()
{
  camera_obs_.clear();
  new_image_collected_ = false;
}

int ROSCameraObserver::getObservations(CameraObservations &cam_obs)
{
  bool successful_find = false;
  bool flipped_successful_find = false;

  if (input_bridge_->image.cols < input_roi_.width || input_bridge_->image.rows < input_roi_.height)
  {
    ROS_ERROR("ROI too big for image size ( image = %d by %d roi= %d %d )", 
	      input_bridge_->image.cols, input_bridge_->image.rows, input_roi_.width, input_roi_.height );
    return 0;
  }
  ROS_DEBUG("roi size = %d %d", input_roi_.height, input_roi_.width);
  ROS_DEBUG("image size = %d %d", input_bridge_->image.rows, input_bridge_->image.cols);
  image_roi_ = input_bridge_->image(input_roi_);
  ROS_DEBUG("image_roi_ size = %d %d", image_roi_.rows, image_roi_.cols);
  observation_pts_.clear();
  std::vector<cv::KeyPoint> key_points;
  ROS_DEBUG("Pattern type %d, rows %d, cols %d",pattern_,pattern_rows_,pattern_cols_);
  
  cv::Point large_point;
  cv::Size pattern_size(pattern_cols_, pattern_rows_); // note they use cols then rows for some unknown reason
  int start_1st_row = 0;
  int end_1st_row = pattern_cols_-1;
  int start_last_row = pattern_rows_*pattern_cols_ - pattern_cols_;
  int end_last_row = pattern_rows_*pattern_cols_ -1;

  cv::Size pattern_size_flipped(pattern_rows_, pattern_cols_); // note they use cols then rows for some unknown reason
  switch (pattern_)
    {
    case pattern_options::Chessboard:
      ROS_DEBUG_STREAM("Finding Chessboard Corners...");
      successful_find = cv::findChessboardCorners(image_roi_, pattern_size, observation_pts_, cv::CALIB_CB_ADAPTIVE_THRESH);
      break;
    case pattern_options::CircleGrid:
      if (sym_circle_) // symetric circle grid
      {
        ROS_DEBUG_STREAM("Finding Circles in grid, symmetric...");

        if(use_circle_detector_){
          successful_find = cv::findCirclesGrid(image_roi_, pattern_size, observation_pts_,
              cv::CALIB_CB_SYMMETRIC_GRID, circle_detector_ptr_);
          if(!successful_find)
          {
            successful_find = cv::findCirclesGrid(image_roi_, pattern_size_flipped, observation_pts_,
                cv::CALIB_CB_SYMMETRIC_GRID, circle_detector_ptr_);
            flipped_successful_find = successful_find;
          }
        }
        else{
          successful_find = cv::findCirclesGrid(image_roi_, pattern_size, observation_pts_, cv::CALIB_CB_SYMMETRIC_GRID);
          if(!successful_find){
            successful_find = cv::findCirclesGrid(image_roi_, pattern_size_flipped, observation_pts_, cv::CALIB_CB_SYMMETRIC_GRID);
            flipped_successful_find = successful_find;
          }
        }
      }
      else         // asymetric circle grid
      {
        ROS_DEBUG_STREAM("Finding Circles in grid, asymmetric...");
        if(use_circle_detector_){
          successful_find = cv::findCirclesGrid(image_roi_, pattern_size, observation_pts_,
           cv::CALIB_CB_ASYMMETRIC_GRID | cv::CALIB_CB_CLUSTERING, circle_detector_ptr_);
          if(!successful_find){
            successful_find = cv::findCirclesGrid(image_roi_, pattern_size_flipped, observation_pts_,
             cv::CALIB_CB_ASYMMETRIC_GRID | cv::CALIB_CB_CLUSTERING, circle_detector_ptr_);
            flipped_successful_find = successful_find;
          }
        }
        else{
            successful_find = cv::findCirclesGrid(image_roi_, pattern_size , observation_pts_,
              cv::CALIB_CB_ASYMMETRIC_GRID | cv::CALIB_CB_CLUSTERING);
            if(!successful_find){
              successful_find = cv::findCirclesGrid(image_roi_, pattern_size_flipped, observation_pts_,
               cv::CALIB_CB_ASYMMETRIC_GRID | cv::CALIB_CB_CLUSTERING);
              flipped_successful_find = successful_find;
            }
        }

      }
      break;
    case pattern_options::ModifiedCircleGrid:
      { //contain the scope of automatic variables
        // modified circle grids have one circle at the origin which is 1.5 times larger in diameter than the rest
        std::vector<cv::Point2f> centers;
        if(use_circle_detector_){
          ROS_DEBUG("using circle_detector, to find %dx%d modified circle grid", pattern_rows_, pattern_cols_);
          successful_find = cv::findCirclesGrid(image_roi_, pattern_size, centers,
						cv::CALIB_CB_SYMMETRIC_GRID, circle_detector_ptr_);
          if(!successful_find)
          {
            successful_find = cv::findCirclesGrid(image_roi_, pattern_size_flipped, centers,
              cv::CALIB_CB_SYMMETRIC_GRID, circle_detector_ptr_);
            flipped_successful_find = successful_find;
          }
        }
        else{
          ROS_DEBUG("using simple_blob_detector, to find %dx%d modified grid", pattern_rows_, pattern_cols_);
          successful_find = cv::findCirclesGrid(
                  image_roi_, pattern_size, centers,
                  cv::CALIB_CB_SYMMETRIC_GRID,
                  blob_detector_ptr_);
          if(!successful_find)
          {
            successful_find = cv::findCirclesGrid(
                    image_roi_, pattern_size_flipped, centers,
                    cv::CALIB_CB_SYMMETRIC_GRID,
                    blob_detector_ptr_);
            flipped_successful_find = successful_find;
          }
        }
        if(!successful_find){
          ROS_ERROR("couldn't find %dx%d modified circle target in %s, found only %zu pts",
            pattern_rows_, pattern_cols_,
            image_topic_.c_str(),
            centers.size());
        }
        else{
          // Note, this is the same method called in the beginning of findCirclesGrid, unfortunately, they don't return their keypoints
          // Should OpenCV change their method, the keypoint locations may not match, this has a risk of failing with
          // updates to OpenCV
          std::vector<cv::KeyPoint> keypoints;

          if(use_circle_detector_)circle_detector_ptr_->detect(image_roi_, keypoints);
          if(!use_circle_detector_)blob_detector_ptr_->detect(image_roi_, keypoints);

          ROS_DEBUG("found %d keypoints", (int) keypoints.size());

          // if a flipped pattern is found, flip the rows/columns
          int temp_rows = flipped_successful_find ? pattern_cols_ : pattern_rows_ ;
          int temp_cols = flipped_successful_find ? pattern_rows_ : pattern_cols_ ;

          // determine which circle is the largest,
          double start_last_row_size = -1.0;
          double start_1st_row_size = -1.0;
          double end_1st_row_size = -1.0;
          double end_last_row_size = -1.0;
          for(int i=0; i<(int)keypoints.size(); i++){
            double x = keypoints[i].pt.x;
            double y = keypoints[i].pt.y;
            double ksize = keypoints[i].size;
            if(x == centers[start_last_row].x && y == centers[start_last_row].y) start_last_row_size = ksize;
            if(x == centers[end_last_row].x && y == centers[end_last_row].y) end_last_row_size = ksize;
            if(x == centers[start_1st_row].x && y == centers[start_1st_row].y) start_1st_row_size = ksize;
            if(x == centers[end_1st_row].x && y == centers[end_1st_row].y) end_1st_row_size = ksize;
          }
          ROS_DEBUG("start_last_row  %f %f %f", centers[start_last_row].x, centers[start_last_row].y, start_last_row_size);
          ROS_DEBUG("end_last_row %f %f %f", centers[end_last_row].x, centers[end_last_row].y, end_last_row_size);
          ROS_DEBUG("start_1st_row %f %f %f", centers[start_1st_row].x, centers[start_1st_row].y, start_1st_row_size);
          ROS_DEBUG("end_1st_row %f %f %f", centers[end_1st_row].x, centers[end_1st_row].y, end_1st_row_size);
          if(start_last_row_size <0.0 || start_1st_row_size < 0.0 || end_1st_row_size <0.0 || end_last_row_size < 0.0){
            ROS_ERROR("No keypoint match for one or more corners");
              return(false);
          }

          // determine if ordering is usual by computing cross product of two vectors normal ordering has z axis positive in cross
          bool usual_ordering = true; // the most common ordering is with points going from left to right then top to bottom
          double v1x, v1y, v2x, v2y;
          v1x = centers[end_last_row].x - centers[start_last_row].x;
          v1y = -centers[end_last_row].y + centers[start_last_row].y; // reverse because y is positive going down
          v2x = centers[end_1st_row].x - centers[end_last_row].x;
          v2y = -centers[end_1st_row].y + centers[end_last_row].y;
          double cross = v1x*v2y - v1y*v2x;
          if(cross <0.0){
            usual_ordering = false;
          }
          observation_pts_.clear();

          // largest circle at start of last row
          //       ......   This is a simple picture of the grid with the largest circle indicated by the letter o
          //       o....
          if(start_last_row_size >start_1st_row_size && start_last_row_size > end_1st_row_size && start_last_row_size > end_last_row_size){
            ROS_DEBUG("large circle at start of last row");
            large_point.x = centers[start_last_row].x;
            large_point.y = centers[start_last_row].y;
            if(usual_ordering){ // right side up, no rotation, order is natural, starting from upper left, reads like book
              for(int i=0; i<(int) centers.size(); i++) observation_pts_.push_back(centers[i]);
            }
            else{ // unusual ordering
            for(int c=temp_cols-1; c>=0; c--){
              for(int r=temp_rows-1; r>=0; r--){
                observation_pts_.push_back(centers[r*temp_cols +c]);
                }
              }
            } // end unusual ordering
          }// end largest circle at start
          // largest circle at end of 1st row
          //       .....o
          //       ......
          else if( end_1st_row_size > end_last_row_size && end_1st_row_size > start_last_row_size && end_1st_row_size > start_1st_row_size){
            ROS_DEBUG("large circle at end of 1st row");
            large_point.x = centers[end_1st_row].x;
            large_point.y = centers[end_1st_row].y;
            if(usual_ordering){ // reversed points
              for(int i=(int) centers.size()-1; i>= 0; i--){
                observation_pts_.push_back(centers[i]);
              }
            }
            else{// unusual ordering
              for(int c=0; c<temp_cols; c++){
                for(int r=0; r<temp_rows; r++){
                  observation_pts_.push_back(centers[r*temp_cols +c]);
                }
              }
            }// end unusual ordering
          }// end largest circle at end of 1st row

          // largest_circle at end of last row
          //       ......
          //       ....o
          else if( end_last_row_size > start_last_row_size && end_last_row_size > end_1st_row_size && end_last_row_size > start_1st_row_size){
            ROS_DEBUG("large circle at end of last row");
            large_point.x = centers[end_last_row].x;
            large_point.y = centers[end_last_row].y;

            if(usual_ordering){ // 90 80 ... 0, 91 81 ... 1
              for(int c=0; c<temp_cols; c++){
                for(int r=temp_rows-1; r>=0; r--){
                    observation_pts_.push_back(centers[r*temp_cols +c]);
                  }
                }
              }// end normal ordering
                else{ // unusual ordering 9 8 7 .. 0, 19 18 17 10, 29 28
                  for(int c=0; c<temp_cols; c++){
                    for(int r=0; r<temp_rows; r++){
                      observation_pts_.push_back(centers[r*temp_cols +c]);
                    }
                  }
                }// end unusual ordering
              }// end large at end of last row

              // largest circle at start of first row
              // largest_circle at end of last row
              //       o.....
              //       .......
              else if(start_1st_row_size > end_last_row_size && start_1st_row_size > end_1st_row_size && start_1st_row_size > start_last_row_size){
                ROS_DEBUG("large circle at start of 1st row");
                large_point.x = centers[start_1st_row].x;
                large_point.y = centers[start_1st_row].y;
                if(usual_ordering){ // 9 19 29 ... 99, 8 18 ... 98,
                  for(int c = temp_cols -1; c>=0; c--){
                    for(int r=0; r<temp_rows; r++){
                      observation_pts_.push_back(centers[r*temp_cols + c]);
                    }
                  }
                }// end normal ordering
                else{ // unusual ordering  90 91 92 ... 99, 80 81 ... 89
                  for(int c =temp_cols-1; c>=0; c--){
                    for(int r=temp_rows-1; r>=0; r--){
                      observation_pts_.push_back(centers[r*temp_cols + c]);
                    }
                  }
                }
              } // end large at start of 1st row
              else
                {
                  ROS_ERROR("None of the observed corner circles are bigger than all the others");
                  successful_find = false;
                }
            }
      }
      break;// end modified circle grid case
    case pattern_options::ARtag:
      {
        ROS_ERROR_STREAM("AR Tag recognized but pattern not supported yet");
      }
      break;
    case pattern_options::Balls:
      {// needed to contain scope of automatic variables to this case
        int rows = last_raw_image_.rows;
        int cols = last_raw_image_.cols;
        const cv::Mat sub_image = last_raw_image_(input_roi_);
        cv::Mat hsv_image;
        cv::cvtColor(sub_image, hsv_image, CV_BGR2HSV);
        cv::Mat red_binary_image(rows, cols, CV_8UC1);
        cv::Mat green_binary_image(rows, cols, CV_8UC1);
        cv::Mat yellow_binary_image(rows, cols, CV_8UC1);
        ros::NodeHandle pnh("~");
        int red_h_max, red_h_min;
        int red_s_min, red_s_max;
        int red_v_min, red_v_max;
        int yellow_h_max, yellow_h_min;
        int yellow_s_min, yellow_s_max;
        int yellow_v_min, yellow_v_max;
        int green_h_max, green_h_min;
        int green_s_min, green_s_max;
        int green_v_min, green_v_max;
        pnh.getParam("red_h_max", red_h_max);
        pnh.getParam("red_h_min", red_h_min);
        pnh.getParam("red_s_min", red_s_min);
        pnh.getParam("red_s_max", red_s_max);
        pnh.getParam("red_v_min", red_v_min);
        pnh.getParam("red_v_max", red_v_max);
        pnh.getParam("yellow_h_max", yellow_h_max);
        pnh.getParam("yellow_h_min", yellow_h_min);
        pnh.getParam("yellow_s_min", yellow_s_min);
        pnh.getParam("yellow_s_max", yellow_s_max);
        pnh.getParam("yellow_v_min", yellow_v_min);
        pnh.getParam("yellow_v_max", yellow_v_max);
        pnh.getParam("green_h_max", green_h_max);
        pnh.getParam("green_h_min", green_h_min);
        pnh.getParam("green_s_min", green_s_min);
        pnh.getParam("green_s_max", green_s_max);
        pnh.getParam("green_v_min", green_v_min);
        pnh.getParam("green_v_max", green_v_max);
        cv::Scalar R_min(red_h_min, red_s_min, red_v_min);
        cv::Scalar R_max(red_h_max, red_s_max, red_v_max);
        cv::Scalar Y_min(yellow_h_min, yellow_s_min, yellow_v_min);
        cv::Scalar Y_max(yellow_h_max, yellow_s_max, yellow_v_max);
        cv::Scalar G_min(green_h_min, green_s_min, green_v_min);
        cv::Scalar G_max(green_h_max, green_s_max, green_v_max);
        cv::inRange(sub_image, R_min, R_max, red_binary_image);
        cv::inRange(sub_image, Y_min, Y_max, yellow_binary_image);
        cv::inRange(sub_image, G_min, G_max, green_binary_image);

        int erosion_type = cv::MORPH_RECT; // MORPH_RECT MORPH_CROSS MORPH_ELLIPSE
        int dilation_type = cv::MORPH_RECT; // MORPH_RECT MORPH_CROSS MORPH_ELLIPSE
        int morph_size;
        pnh.getParam("morph_size", morph_size);
        int erosion_size = morph_size;
        int dilation_size = morph_size;
        cv::Mat erosion_element = getStructuringElement( erosion_type,
                     cv::Size( 2*erosion_size + 1, 2*erosion_size+1 ),
                     cv::Point( erosion_size, erosion_size ) );
        cv::Mat dilation_element = getStructuringElement( erosion_type,
                      cv::Size( 2*erosion_size + 1, 2*erosion_size+1 ),
                      cv::Point( erosion_size, erosion_size ) );

        // Apply the erosion operation
        erode( red_binary_image, red_binary_image, erosion_element);
        erode( yellow_binary_image, yellow_binary_image, erosion_element);
        erode( green_binary_image, green_binary_image, erosion_element);
        dilate( red_binary_image, red_binary_image, dilation_element);
        dilate( yellow_binary_image, yellow_binary_image, dilation_element);
        dilate( green_binary_image, green_binary_image, dilation_element);
        std::vector<cv::Point2f> centers;
        std::vector<cv::KeyPoint> keypoints;
        if(!use_circle_detector_)blob_detector_ptr_->detect(red_binary_image, keypoints);
        if( use_circle_detector_)circle_detector_ptr_->detect(red_binary_image, keypoints);
        ROS_ERROR("Red keypoints: %d", (int) keypoints.size());
        if(keypoints.size() == 1 ){
            observation_pts_.push_back(keypoints[0].pt);
            large_point.x = keypoints[0].pt.x;
            large_point.y = keypoints[0].pt.y;
        }
        else{
          ROS_ERROR("found %d red blobs, expected one", (int) keypoints.size());
        }
        if(!use_circle_detector_)blob_detector_ptr_->detect(green_binary_image, keypoints);
        if( use_circle_detector_)circle_detector_ptr_->detect(green_binary_image, keypoints);
        ROS_ERROR("Green keypoints: %d",(int)keypoints.size());
        if(keypoints.size() == 1){
            observation_pts_.push_back(keypoints[0].pt);
        }// end of outer loop
        else{
          ROS_ERROR("found %d green blobs, expected one", (int) keypoints.size());
        }
        if(!use_circle_detector_)blob_detector_ptr_->detect(yellow_binary_image, keypoints);
        if( use_circle_detector_)circle_detector_ptr_->detect(yellow_binary_image, keypoints);
        ROS_ERROR("Blue keypoints: %d", (int)keypoints.size());
        if(keypoints.size() == 1){
            observation_pts_.push_back(keypoints[0].pt);
        }// end of outer loop
        else{
          ROS_ERROR("found %d yellow blobs, expected  one", (int) keypoints.size());
        }
        if(observation_pts_.size() != 3){
          bool debug_green, debug_red, debug_yellow;
          pnh.getParam("debug_red", debug_red);
          pnh.getParam("debug_green", debug_green);
          pnh.getParam("debug_yellow", debug_yellow);
          if(debug_yellow && debug_red && debug_green){
            out_bridge_->image = yellow_binary_image | red_binary_image | green_binary_image;
          }
          else if(debug_yellow && debug_red){
            out_bridge_->image = yellow_binary_image | red_binary_image;
          }
          else if(debug_yellow && debug_green){
            out_bridge_->image = yellow_binary_image | green_binary_image;
          }
          else if(debug_red && debug_green){
            out_bridge_->image = red_binary_image | green_binary_image;
          }
          else if(debug_red )  out_bridge_->image = red_binary_image ;
          else if(debug_green )  out_bridge_->image = green_binary_image ;
          else if(debug_yellow)  out_bridge_->image = yellow_binary_image;
          if(debug_red | debug_green | debug_yellow) debug_pub_.publish(out_bridge_->toImageMsg());
          return false;
        }
        else{
          successful_find = true;
        }
      }

      break;
    case pattern_options::SingleBall:
      {// needed to contain scope of automatic variables to this case
      }
      default:
        ROS_ERROR_STREAM("target_type does not correlate to a known pattern option ");
        return false;
        break;
      }// end of main switch
      
  ROS_DEBUG("Number of keypoints found: %d ", (int)observation_pts_.size());

  // account for shift due to input_roi_
  for(int i=0; i<(int)observation_pts_.size(); i++){
    observation_pts_[i].x += input_roi_.x;
    observation_pts_[i].y += input_roi_.y;
  }

  // draw larger circle at large point
  large_point.x += input_roi_.x;
  large_point.y += input_roi_.y;
  circle(input_bridge_->image, large_point, 3.0, 255, 5);

  // next block of code for publishing the roi as an image, when target is found, circles are placed on image, with a line between pt1 and pt2
  for(int i=0;i<(int)observation_pts_.size();i++){
    cv::Point p;
    p.x = observation_pts_[i].x;
    p.y = observation_pts_[i].y;
    if(i==0){
      circle(input_bridge_->image, p, 2.0, cv::Scalar(0,0,0), 5);
    }
    else{
      circle(input_bridge_->image,p,1.0,255,5);
    }
  }
  
  // Draw line through first column of observe points. These correspond to the first set of point in the target
  if(observation_pts_.size()>=pattern_cols_){
    cv::Point p1,p2;
    p1.x = observation_pts_[start_1st_row].x;
    p1.y = observation_pts_[start_1st_row].y;
    p2.x = observation_pts_[end_1st_row].x;
    p2.y = observation_pts_[end_1st_row].y;
    line(input_bridge_->image,p1,p2,255,3);
  }

  if(successful_find){    // copy the points found into a camera observation structure indicating their corresponece with target points
    camera_obs_.resize(observation_pts_.size());
    for (int i = 0; i < observation_pts_.size(); i++)
      {
        camera_obs_.at(i).target = instance_target_;
        camera_obs_.at(i).point_id = i;
        camera_obs_.at(i).image_loc_x = observation_pts_.at(i).x;
        camera_obs_.at(i).image_loc_y = observation_pts_.at(i).y;
        camera_obs_.at(i).cost_type = cost_type_;
      }
    cam_obs = camera_obs_;

  }
  else{
    ROS_WARN_STREAM("Pattern not found for pattern: "<<pattern_);
    if(!sym_circle_) ROS_ERROR("not a symetric target????");
    cv::Point p;
    p.x = image_roi_.cols/2;
    p.y = image_roi_.rows/2;
    circle(input_bridge_->image,p,1.0,255,10);
  }  

  debug_pub_.publish(input_bridge_->toImageMsg());
  out_bridge_->image = image_roi_;
  results_pub_.publish(out_bridge_->toImageMsg());

  return successful_find;
}


void ROSCameraObserver::triggerCamera()
{
  if(load_observation_images_){
    char  number_string[100];
    sprintf(number_string, "%d", image_number_);
    std::string image_name = image_directory_ + "/" + image_topic_ + number_string;
    cv::Mat loaded_color_image = cv::imread(image_name.c_str(), CV_LOAD_IMAGE_COLOR);
    last_raw_image_ = loaded_color_image.clone();
    cv::Mat loaded_mono_image = cv::imread(image_name.c_str(), CV_LOAD_IMAGE_GRAYSCALE);
    input_bridge_->image = loaded_mono_image;
    output_bridge_->image = loaded_color_image;
    out_bridge_->image = loaded_mono_image;
    if(loaded_color_image.data && loaded_mono_image.data){
      ROS_DEBUG("Loaded it");
    }
    image_number_++;
  }
  else{
    ROS_DEBUG("rosCameraObserver, waiting for image from topic %s",image_topic_.c_str());
    bool done=false;
    while(!done){
      sensor_msgs::ImageConstPtr recent_image = ros::topic::waitForMessage<sensor_msgs::Image>(image_topic_, ros::Duration(5.0));
      if (! recent_image)
      {
        ROS_ERROR("No image acquired on topic '%s'", image_topic_.c_str());
        break;
      }
      
      ROS_DEBUG("captured image in trigger");
      try
      {
        input_bridge_ = cv_bridge::toCvCopy(recent_image, "mono8");
        output_bridge_ = cv_bridge::toCvCopy(recent_image, "bgr8");
        last_raw_image_ = output_bridge_->image.clone();
        out_bridge_ = cv_bridge::toCvCopy(recent_image, "mono8");
        new_image_collected_ = true;
        ROS_DEBUG("cv image created based on ros image");
        done = true;
        ROS_DEBUG("height = %d width=%d step=%d encoding=%s", 
                  recent_image->height, 
                  recent_image->width, 
                  recent_image->step,  
                  recent_image->encoding.c_str());
        
      }
      catch (cv_bridge::Exception& ex)
      {
        ROS_ERROR("Failed to convert image");
	  ROS_ERROR("height = %d width=%d step=%d encoding=%s", 
		    recent_image->height, 
		    recent_image->width, 
		    recent_image->step,  
		    recent_image->encoding.c_str());
	  ROS_WARN_STREAM("cv_bridge exception: "<<ex.what());
	}
    }
    if (done)
      image_number_++;
  }
}

bool ROSCameraObserver::observationsDone()
{
  if(!new_image_collected_)
  {
    return false;
  }
  return true;
}
cv::Mat ROSCameraObserver::getLastImage()
{
  return(last_raw_image_);
}
bool ROSCameraObserver::pushCameraInfo(double &fx,
					 double &fy,
					 double &cx, 
					 double &cy, 
					 double &k1,
					 double &k2,
					 double &k3, 
					 double &p1,
					 double &p2)

{
  if(camera_name_.empty()){
    ROS_ERROR("camera name is not set, not pushing camera info to topic");
    return(false);
  }
  // must pull to get all the header information that we don't compute
  std::string camera_info_topic = camera_name_+"/camera_info";
  const sensor_msgs::CameraInfoConstPtr& info_msg = ros::topic::waitForMessage<sensor_msgs::CameraInfo>(camera_info_topic);
  srv_.request.camera_info.distortion_model = info_msg->distortion_model;
  srv_.request.camera_info.header = info_msg->header;
  srv_.request.camera_info.height  = info_msg->height;
  srv_.request.camera_info.width   = info_msg->width;
  srv_.request.camera_info.D         =  info_msg->D;
  srv_.request.camera_info.K         =  info_msg->K;
  srv_.request.camera_info.R         =  info_msg->R;
  srv_.request.camera_info.P         =  info_msg->P;

  // set distortion parameters
  srv_.request.camera_info.D[0] = k1;
  srv_.request.camera_info.D[1] = k2;
  srv_.request.camera_info.D[2] = p1;
  srv_.request.camera_info.D[3] = p2;
  srv_.request.camera_info.D[4] = k3;

  // set camera matrix assuming tx=ty=0.0
  srv_.request.camera_info.K[0] = fx;
  srv_.request.camera_info.K[1] = 0.0;
  srv_.request.camera_info.K[2] = cx;
  srv_.request.camera_info.K[3] = 0.0;
  srv_.request.camera_info.K[4] = fy;
  srv_.request.camera_info.K[5] = cy;
  srv_.request.camera_info.K[6] = 0.0;
  srv_.request.camera_info.K[7] = 0.0;
  srv_.request.camera_info.K[8] = 1.0;

  // set projection matrix for rectified image 
  srv_.request.camera_info.P[0] = fx;
  srv_.request.camera_info.P[1] = 0.0;
  srv_.request.camera_info.P[2] = cx;
  srv_.request.camera_info.P[3] = 0.0;
  srv_.request.camera_info.P[4] = 0.0;
  srv_.request.camera_info.P[5] = fy;
  srv_.request.camera_info.P[6] = cy;
  srv_.request.camera_info.P[7] = 0.0;
  srv_.request.camera_info.P[8] = 0.0;
  srv_.request.camera_info.P[9] = 0.0;
  srv_.request.camera_info.P[10] = 1.0;
  srv_.request.camera_info.P[11] = 0.0;

  client_.call(srv_);
  if(!srv_.response.success){
    ROS_ERROR("set request failed: %s", srv_.response.status_message.c_str());
    return(false);
  }
  return(true);
}

 bool  ROSCameraObserver::pullCameraInfo(double &fx,
					 double &fy,
					 double &cx, 
					 double &cy, 
					 double &k1,
					 double &k2,
					 double &k3, 
					 double &p1,
					 double &p2)
{
  int height,width;
  return(pullCameraInfo(fx,fy,cx,cy,k1,k2,k3,p1,p2,width,height));
}

bool  ROSCameraObserver::pullCameraInfo(double &fx, double &fy,
           double &cx, double &cy, double &k1, double &k2, double &k3,
           double &p1, double &p2, int &width, int &height)
{
  bool rtn = true;
  if(camera_name_.empty()){
    ROS_ERROR("camera name is not set, cannot pull camera info from topic");
    rtn = false;
  }
  std::string camera_info_topic = "/" + camera_name_ + "/camera_info";
  const sensor_msgs::CameraInfoConstPtr& info_msg =
    ros::topic::waitForMessage<sensor_msgs::CameraInfo>(camera_info_topic, ros::Duration(3.0));

  if(info_msg == NULL)
<<<<<<< HEAD
  {
    ROS_ERROR("camera info message not available for camera %s on topic %s", camera_name_.c_str(), camera_info_topic.c_str());
    rtn = false;
  }
  else  if(info_msg->K[0]  ==0){
=======
    {
      ROS_ERROR("camera info message not available for camera %s on topic %s", camera_name_.c_str(), camera_info_topic.c_str());
      return(false);
    }
  if(info_msg->K[0]  ==0){
>>>>>>> 2fe743e5
    ROS_ERROR("camera info message not correct for camera %s on topic %s", camera_name_.c_str(), camera_info_topic.c_str());
    rtn = false;
  }
  if(rtn == false){
    ROS_ERROR("All intrinsics and image height and width are set to -1, YOUR RESULTS MAY BE GARBAGE");
    fx = -1;
    fy = -1;
    cx = -1;
    cy = -1;
    k1 = -1;
    k2 = -1;
    k3 = -1;
    p1 = -1;
    p2 = -1;
    height = -1;
    width = -1;
  }
  else{
    k1 = info_msg->D[0];
    k2 = info_msg->D[1];
    p1 = info_msg->D[2];
    p2 = info_msg->D[3];
    k3 = info_msg->D[4];
    fx = info_msg->K[0];
    cx = info_msg->K[2];
    fy = info_msg->K[4];
    cy = info_msg->K[5];
    width = info_msg->width;
    height = info_msg->height;
  }
  return(rtn);
}

void  ROSCameraObserver::dynReConfCallBack(industrial_extrinsic_cal::circle_grid_finderConfig &config, uint32_t level)
{
  CircleDetector::Params circle_params;
    circle_params.thresholdStep = 10;
    circle_params.minThreshold = config.min_threshold;
    circle_params.maxThreshold = config.max_threshold;
    circle_params.minRepeatability = 2;
    circle_params.minDistBetweenCircles = config.min_distance;
    circle_params.minRadiusDiff = 10;

    circle_params.filterByColor = true;
    if(white_blobs_)circle_params.circleColor = 200;
    if(!white_blobs_)circle_params.circleColor = 0;
  
    circle_params.filterByArea = config.filter_by_area;
    circle_params.minArea = config.min_area;
    circle_params.maxArea = config.max_area;
  
    circle_params.filterByCircularity = config.filter_by_circularity;
    circle_params.minCircularity = config.min_circularity;
    circle_params.maxCircularity = config.max_circularity;
  
    circle_params.filterByInertia = false;
    circle_params.minInertiaRatio = 0.1f;
    circle_params.maxInertiaRatio = std::numeric_limits<float>::max();
  
    circle_params.filterByConvexity = false;
    circle_params.minConvexity = 0.95f;
    circle_params.maxConvexity = std::numeric_limits<float>::max();

    circle_detector_ptr_ = cv::CircleDetector::create(circle_params);

    cv::SimpleBlobDetector::Params blob_params;
    blob_params.thresholdStep = 10;
    blob_params.minThreshold = config.min_threshold;
    blob_params.maxThreshold = config.max_threshold;
    blob_params.minRepeatability = 2;
    blob_params.minDistBetweenBlobs = config.min_distance;

    blob_params.filterByColor = true;
    if(white_blobs_)blob_params.blobColor = 200;
    if(!white_blobs_)blob_params.blobColor = 0;
  
    blob_params.filterByArea = config.filter_by_area;
    blob_params.minArea = config.min_area;
    blob_params.maxArea = config.max_area;
  
    blob_params.filterByCircularity = config.filter_by_circularity;
    blob_params.minCircularity = config.min_circularity;
    blob_params.maxCircularity = config.max_circularity;
  
    blob_params.filterByInertia = false;
    blob_params.minInertiaRatio = 0.1f;
    blob_params.maxInertiaRatio = std::numeric_limits<float>::max();
  
    blob_params.filterByConvexity = false;
    blob_params.minConvexity = 0.95f;
    blob_params.maxConvexity = std::numeric_limits<float>::max();

    blob_detector_ptr_ = cv::SimpleBlobDetector::create(blob_params);


    blob_detector_ptr_ = cv::SimpleBlobDetector::create(blob_params);
}

} //industrial_extrinsic_cal<|MERGE_RESOLUTION|>--- conflicted
+++ resolved
@@ -40,39 +40,8 @@
   pnh.getParam("store_observation_images", store_observation_images_);
   pnh.getParam("load_observation_images", load_observation_images_);
 
-<<<<<<< HEAD
-  // set up the circle detector
-  CircleDetector::Params circle_params;
-  circle_params.thresholdStep = 5;
-  circle_params.minThreshold = 120;
-  circle_params.maxThreshold = 250;
-  circle_params.minRepeatability = 5;
-  circle_params.minDistBetweenCircles = 10.0;
-  circle_params.minRadiusDiff = 20.0;
-
-  circle_params.filterByColor = false;
-  circle_params.circleColor = 0;
-  
-  circle_params.filterByArea = true;
-  circle_params.minArea = 30;
-  circle_params.maxArea = 8000;
-  
-  circle_params.filterByCircularity = false;
-  circle_params.minCircularity = 0.8f;
-  circle_params.maxCircularity = std::numeric_limits<float>::max();
-  
-  circle_params.filterByInertia = true;
-  circle_params.minInertiaRatio = 0.8f;
-  circle_params.maxInertiaRatio = std::numeric_limits<float>::max();
-  
-  circle_params.filterByConvexity = false;
-  circle_params.minConvexity = 0.95f;
-  circle_params.maxConvexity = std::numeric_limits<float>::max();
-
-  // set up and create the detector using the parameters
-=======
   // set up blob/circle detectors parameters are dynamic
->>>>>>> 2fe743e5
+
   cv::SimpleBlobDetector::Params simple_blob_params;
   if(!pnh.getParam("white_blobs", white_blobs_)){
     white_blobs_ = false;
@@ -801,19 +770,11 @@
     ros::topic::waitForMessage<sensor_msgs::CameraInfo>(camera_info_topic, ros::Duration(3.0));
 
   if(info_msg == NULL)
-<<<<<<< HEAD
   {
     ROS_ERROR("camera info message not available for camera %s on topic %s", camera_name_.c_str(), camera_info_topic.c_str());
     rtn = false;
   }
   else  if(info_msg->K[0]  ==0){
-=======
-    {
-      ROS_ERROR("camera info message not available for camera %s on topic %s", camera_name_.c_str(), camera_info_topic.c_str());
-      return(false);
-    }
-  if(info_msg->K[0]  ==0){
->>>>>>> 2fe743e5
     ROS_ERROR("camera info message not correct for camera %s on topic %s", camera_name_.c_str(), camera_info_topic.c_str());
     rtn = false;
   }

/*
 * Software License Agreement (Apache License)
 *
 * Copyright (c) 2013, Southwest Research Institute
 *
 * Licensed under the Apache License, Version 2.0 (the "License");
 * you may not use this file except in compliance with the License.
 * You may obtain a copy of the License at
 *
 *   http://www.apache.org/licenses/LICENSE-2.0
 *
 * Unless required by applicable law or agreed to in writing, software
 * distributed under the License is distributed on an "AS IS" BASIS,
 * WITHOUT WARRANTIES OR CONDITIONS OF ANY KIND, either express or implied.
 * See the License for the specific language governing permissions and
 * limitations under the License.
 */
namespace industrial_calibration
{
observation projectPoint(CameraParameters C, Point3d P)
{
  double p[3];
  double pt[3];
  pt[0] = P.x;
  pt[1] = P.y;
  pt[2] = P.z;

  /* transform point into camera frame */
  /* note, camera transform takes points from camera frame into world frame */
  ceres::AngleAxisRotatePoint(C.aa, pt, p);

  p[0] += C.pos[0];
  p[1] += C.pos[1];
  p[2] += C.pos[2];

  double xp = p[0] / p[2];
  double yp = p[1] / p[2];

  double r2 = xp * xp + yp * yp;
  double r4 = r2 * r2;
  double r6 = r2 * r4;

  double xp2 = xp * xp; /* temporary variables square of others */
  double yp2 = yp * yp;

  /* apply the distortion coefficients to refine pixel location */
  double xpp = xp + C.k1 * r2 * xp + C.k2 * r4 * xp + C.k3 * r6 * xp + C.p2 * (r2 + 2 * xp2) + 2 * C.p1 * xp * yp;
  double ypp = yp + C.k1 * r2 * yp + C.k2 * r4 * yp + C.k3 * r6 * yp + C.p1 * (r2 + 2 * yp2) + 2 * C.p2 * xp * yp;

  /* perform projection using focal length and camera center into image plane */
  observation O;
  O.p_id = 0;
  O.x = C.fx * xpp + C.cx;
  O.y = C.fy * ypp + C.cy;
  return (O);
}

struct CameraReprjError
{
  CameraReprjError(double ob_x, double ob_y) :
      ox_(ob_x), oy_(ob_y)
  {
  }

  template<typename T>
    bool operator()(const T* const c_p1, /** extrinsic parameters */
                    const T* c_p2, /** intrinsic parameters */
                    const T* point, /** point being projected, yes this is has 3 parameters */
                    T* resid) const
    {
      /** extract the variables from the camera parameters */
      int q = 0; /** extrinsic block of parameters */
      const T& x = c_p1[q++]; /**  angle_axis x for rotation of camera		 */
      const T& y = c_p1[q++]; /**  angle_axis y for rotation of camera */
      const T& z = c_p1[q++]; /**  angle_axis z for rotation of camera */
      const T& tx = c_p1[q++]; /**  translation of camera x */
      const T& ty = c_p1[q++]; /**  translation of camera y */
      const T& tz = c_p1[q++]; /**  translation of camera z */

      q = 0; /** intrinsic block of parameters */
      const T& fx = c_p2[q++]; /**  focal length x */
      const T& fy = c_p2[q++]; /**  focal length x */
      const T& cx = c_p2[q++]; /**  center point x */
      const T& cy = c_p2[q++]; /**  center point y */
      const T& k1 = c_p2[q++]; /**  distortion coefficient on 2nd order terms */
      const T& k2 = c_p2[q++]; /**  distortion coefficient on 4th order terms */
      const T& k3 = c_p2[q++]; /**  distortion coefficient on 6th order terms */
      const T& p1 = c_p2[q++]; /**  tangential distortion coefficient x */
      const T& p2 = c_p2[q++]; /**  tangential distortion coefficient y */

      /** rotate and translate points into camera frame */
      T aa[3];/** angle axis  */
      T p[3]; /** point rotated */
      aa[0] = x;
      aa[1] = y;
      aa[2] = z;
      ceres::AngleAxisRotatePoint(aa, point, p);

      /** apply camera translation */
      T xp1 = p[0] + tx; /** point rotated and translated */
      T yp1 = p[1] + ty;
      T zp1 = p[2] + tz;

      /** scale into the image plane by distance away from camera */
      T xp = xp1 / zp1;
      T yp = yp1 / zp1;

      /** calculate terms for polynomial distortion */
      T r2 = xp * xp + yp * yp;
      T r4 = r2 * r2;
      T r6 = r2 * r4;

      T xp2 = xp * xp; /** temporary variables square of others */
      T yp2 = yp * yp;
      /*apply the distortion coefficients to refine pixel location */
      T xpp = xp + k1 * r2 * xp + k2 * r4 * xp + k3 * r6 * xp + p2 * (r2 + T(2.0) * xp2) + T(2.0) * p1 * xp * yp;
      T ypp = yp + k1 * r2 * yp + k2 * r4 * yp + k3 * r6 * yp + p1 * (r2 + T(2.0) * yp2) + T(2.0) * p2 * xp * yp;
      /** perform projection using focal length and camera center into image plane */
      resid[0] = fx * xpp + cx - T(ox_);
      resid[1] = fy * ypp + cy - T(oy_);

      return true;
    } /** end of operator() */

<<<<<<< HEAD
    /** Factory to hide the construction of the CostFunction object from */
    /** the client code. */
    static ceres::CostFunction* Create(const double o_x, const double o_y) {
      return (
	      new ceres::AutoDiffCostFunction<CameraReprjError, 2, 6, 9, 3>
	      (
	       new CameraReprjError(o_x, o_y)
	       )
	      );
    }
    double ox_; /** observed x location of object in image */
    double oy_; /** observed y location of object in image */
  };


  struct CameraReprjErrorNoDistortion{
    CameraReprjErrorNoDistortion(double ob_x, double ob_y, 
				 double fx,   double fy,
				 double cx,   double cy )
      : ox_(ob_x),oy_(ob_y),fx_(fx),fy_(fy),cx_(cx),cy_(cy) {}
  
    template <typename T>
    bool operator()(const T* const c_p1, /** extrinsic parameters has 6 parameters*/
		    const T* point,      /** point being projected, yes this is has 3 parameters */
		    T* resid) const {
      /** extract the variables from the camera parameters */
      int q=0; /** extrinsic block of parameters */
      const T& x    = c_p1[q++]; /**  angle_axis x for rotation of camera		 */
      const T& y    = c_p1[q++]; /**  angle_axis y for rotation of camera */
      const T& z    = c_p1[q++]; /**  angle_axis z for rotation of camera */
      const T& tx   = c_p1[q++]; /**  translation of camera x */
      const T& ty   = c_p1[q++]; /**  translation of camera y */
      const T& tz   = c_p1[q++]; /**  translation of camera z */

      q=0; /** intrinsic block of parameters */
=======
  /** Factory to hide the construction of the CostFunction object from */
  /** the client code. */
  static ceres::CostFunction* Create(const double o_x, const double o_y)
  {
    return (new ceres::AutoDiffCostFunction<CameraReprjError, 2, 6, 9, 3>(new CameraReprjError(o_x, o_y)));
  }
  double ox_; /** observed x location of object in image */
  double oy_; /** observed y location of object in image */
};

struct CameraReprjErrorNoDistortion
{
  CameraReprjErrorNoDistortion(double ob_x, double ob_y) :
      ox_(ob_x), oy_(ob_y)
  {
  }

  template<typename T>
    bool operator()(const T* const c_p1, /** extrinsic parameters */
                    const T* c_p2, /** intrinsic parameters */
                    const T* point, /** point being projected, yes this is has 3 parameters */
                    T* resid) const
    {
      /** extract the variables from the camera parameters */
      int q = 0; /** extrinsic block of parameters */
      const T& x = c_p1[q++]; /**  angle_axis x for rotation of camera		 */
      const T& y = c_p1[q++]; /**  angle_axis y for rotation of camera */
      const T& z = c_p1[q++]; /**  angle_axis z for rotation of camera */
      const T& tx = c_p1[q++]; /**  translation of camera x */
      const T& ty = c_p1[q++]; /**  translation of camera y */
      const T& tz = c_p1[q++]; /**  translation of camera z */

      q = 0; /** intrinsic block of parameters */
      const T& fx = c_p2[q++]; /**  focal length x */
      const T& fy = c_p2[q++]; /**  focal length x */
      const T& cx = c_p2[q++]; /**  center point x */
      const T& cy = c_p2[q++]; /**  center point y */
>>>>>>> b2dc4061

      /** rotate and translate points into camera frame */
      T aa[3];/** angle axis  */
      T p[3]; /** point rotated */
      aa[0] = x;
      aa[1] = y;
      aa[2] = z;
      ceres::AngleAxisRotatePoint(aa, point, p);

      /** apply camera translation */
      T xp1 = p[0] + tx; /** point rotated and translated */
      T yp1 = p[1] + ty;
      T zp1 = p[2] + tz;

      /** scale into the image plane by distance away from camera */
      T xp = xp1 / zp1;
      T yp = yp1 / zp1;

      /** perform projection using focal length and camera center into image plane */
<<<<<<< HEAD
      resid[0] = T(fx_)*xp + T(cx_) - T(ox_); 
      resid[1] = T(fy_)*yp + T(cy_) - T(oy_);
=======
      resid[0] = fx * xp + cx - T(ox_);
      resid[1] = fy * yp + cy - T(oy_);
>>>>>>> b2dc4061

      return true;
    } /** end of operator() */

<<<<<<< HEAD
    /** Factory to hide the construction of the CostFunction object from */
    /** the client code. */
    static ceres::CostFunction* Create(const double o_x, const double o_y,
				       const double fx, const fy,
				       const doulbe cx, const cy) {
      return (
	      new ceres::AutoDiffCostFunction<CameraReprjErrorNoDistortion, 2, 6, 3>
	      (
	       new CameraReprjError(o_x, o_y, fx, fy, cx, cy)
	       )
	      );
    }
    double ox_; /*!< observed x location of object in image */
    double oy_; /*!< observed y location of object in image */
    double fx_; /*!< known focal length of camera in x */
    double fy_; /*!< known focal length of camera in y */
    double cx_; /*!< known optical center of camera in x */
    double cy_; /*!< known optical center of camera in y */
  };

  struct TargetCameraReprjErrorNoDistortion{
    TargetCameraReprjErrorNoDistortion(double ob_x, double ob_y,
				       double fx,   double fy,
				       double cx,   double cy,
				       double pnt_x,   double pnt_y, double pnt_z)
      : ox_(ob_x),oy_(ob_y),
	fx_(fx),fy_(fy),
	cx_(cx),cy_(cy),
        pnt_x_(pnt_x), pnt_y_(pnt_y), pnt_z_(pnt_z){}
  
    template <typename T>
    bool operator()(const T* const c_p1,   /** extrinsic parameters */
		    const T* const c_p2,   /** 6Dof transform of target points into world frame */
		    T* resid) const {
=======
  /** Factory to hide the construction of the CostFunction object from */
  /** the client code. */
  static ceres::CostFunction* Create(const double o_x, const double o_y)
  {
    return (new ceres::AutoDiffCostFunction<CameraReprjErrorNoDistortion, 2, 6, 4, 3>(new CameraReprjError(o_x, o_y)));
  }
  double ox_; /** observed x location of object in image */
  double oy_; /** observed y location of object in image */
};

struct TargetCameraReprjErrorNoDistortion
{
  TargetCameraReprjErrorNoDistortion(double ob_x, double ob_y) :
      ox_(ob_x), oy_(ob_y)
  {
  }

  template<typename T>
    bool operator()(const T* const c_p1, /** extrinsic parameters */
                    const T* const c_p2, /** intrinsic parameters */
                    const T* const c_p3, /** 6Dof transform of target points into world frame */
                    const T* const point, /** point described in target frame that is being seen */
                    T* resid) const
    {

      /** extract the variables from parameter blocks  */
      int q = 0; /** extract extrinsic block of parameters */
      const T& ax = c_p1[q++]; /**  angle_axis x for rotation of camera		 */
      const T& ay = c_p1[q++]; /**  angle_axis y for rotation of camera */
      const T& az = c_p1[q++]; /**  angle_axis z for rotation of camera */
      const T& tx = c_p1[q++]; /**  translation of camera x */
      const T& ty = c_p1[q++]; /**  translation of camera y */
      const T& tz = c_p1[q++]; /**  translation of camera z */

      q = 0; /** extract intrinsic block of parameters */
      const T& fx = c_p2[q++]; /**  focal length x */
      const T& fy = c_p2[q++]; /**  focal length x */
      const T& cx = c_p2[q++]; /**  center point x */
      const T& cy = c_p2[q++]; /**  center point y */

      q = 0; /** extract target pose block of parameters */
      const T& target_x = c_p3[q++]; /**  target's x location */
      const T& target_y = c_p3[q++]; /**  target's y location */
      const T& target_z = c_p3[q++]; /**  target's z location */
      const T& target_ax = c_p3[q++]; /**  target's ax angle axis value */
      const T& target_ay = c_p3[q++]; /**  target's ay angle axis value */
      const T& target_az = c_p3[q++]; /**  target's az angle axis value */

      /** rotate and translate points into world frame */
      T target_aa[3];/** angle axis  */
      T world_point_loc[3]; /** point rotated */
      target_aa[0] = target_ax;
      target_aa[1] = target_ay;
      target_aa[2] = target_az;
      ceres::AngleAxisRotatePoint(target_aa, point, world_point_loc);

      /** apply target translation */
      world_point_loc[0] = world_point_loc[0] + target_x;
      world_point_loc[1] = world_point_loc[1] + target_y;
      world_point_loc[2] = world_point_loc[2] + target_z;

      /** rotate and translate points into camera frame */
      /*  Note that camera transform is from world into camera frame, not vise versa */
      T aa[3];/** angle axis  */
      T camera_point_loc[3]; /** point rotated */
      aa[0] = ax;
      aa[1] = ay;
      aa[2] = az;
      ceres::AngleAxisRotatePoint(aa, point, camera_point_loc);

      /** apply camera translation */
      T xp1 = camera_point_loc[0] + tx; /** point rotated and translated */
      T yp1 = camera_point_loc[1] + ty;
      T zp1 = camera_point_loc[2] + tz;

      /** scale into the image plane by distance away from camera */
      T xp = xp1 / zp1;
      T yp = yp1 / zp1;

      /** perform projection using focal length and camera center into image plane */
      resid[0] = fx * xp + cx - T(ox_);
      resid[1] = fy * yp + cy - T(oy_);

      return true;
    } /** end of operator() */

  /** Factory to hide the construction of the CostFunction object from */
  /** the client code. */
  static ceres::CostFunction* Create(const double o_x, const double o_y)
  {
    return (new ceres::AutoDiffCostFunction<TargetCameraReprjErrorNoDistortion, 2, 6, 4, 6, 3>(
        new CameraReprjError(o_x, o_y)));
  }
  double ox_; /** observed x location of object in image */
  double oy_; /** observed y location of object in image */
};

struct TargetCameraReprjErrorProjModelAsClassVars
{
  TargetCameraReprjErrorProjModelAsClassVars(double ob_x, double ob_y, double fx, double fy, double cx, double cy) :
      ox_(ob_x), oy_(ob_y), fx_(fx), fy_(fy), cx_(cx), cy_(cy)
  {
  }

  template<typename T>
    bool operator()(const T* const c_p1, /** extrinsic parameters */
                    const T* const c_p2, /** 6Dof transform of target points into world frame */
                    const T* const point, /** point described in target frame that is being seen */
                    T* resid) const
    {
>>>>>>> b2dc4061

      /** extract the variables from parameter blocks  */
      int q = 0; /** extract extrinsic block of parameters */
      const T& ax = c_p1[q++]; /**  angle_axis x for rotation of camera		 */
      const T& ay = c_p1[q++]; /**  angle_axis y for rotation of camera */
      const T& az = c_p1[q++]; /**  angle_axis z for rotation of camera */
      const T& tx = c_p1[q++]; /**  translation of camera x */
      const T& ty = c_p1[q++]; /**  translation of camera y */
      const T& tz = c_p1[q++]; /**  translation of camera z */

      q = 0; /** extract target pose block of parameters */
      const T& target_x = c_p2[q++]; /**  target's x location */
      const T& target_y = c_p2[q++]; /**  target's y location */
      const T& target_z = c_p2[q++]; /**  target's z location */
      const T& target_ax = c_p2[q++]; /**  target's ax angle axis value */
      const T& target_ay = c_p2[q++]; /**  target's ay angle axis value */
      const T& target_az = c_p2[q++]; /**  target's az angle axis value */

      
      // create a vector from the location of the point in the target's frame
      T point[3];
      point[0] = pnt_x_;
      point[1] = pnt_y_;
      point[2] = pnt_z_;

      /** rotate and translate points into world frame */
      T target_aa[3];/** angle axis  */
      T world_point_loc[3]; /** point rotated */
      target_aa[0] = target_ax;
      target_aa[1] = target_ay;
      target_aa[2] = target_az;
      ceres::AngleAxisRotatePoint(target_aa, point, world_point_loc);

      /** apply target translation */
      world_point_loc[0] = world_point_loc[0] + target_x;
      world_point_loc[1] = world_point_loc[1] + target_y;
      world_point_loc[2] = world_point_loc[2] + target_z;

      /** rotate and translate points into camera frame */
      /*  Note that camera transform is from world into camera frame, not vise versa */
      T aa[3];/** angle axis  */
      T camera_point_loc[3]; /** point rotated */
      aa[0] = ax;
      aa[1] = ay;
      aa[2] = az;
      ceres::AngleAxisRotatePoint(aa, point, camera_point_loc);

      /** apply camera translation */
      T xp1 = camera_point_loc[0] + tx; /** point rotated and translated */
      T yp1 = camera_point_loc[1] + ty;
      T zp1 = camera_point_loc[2] + tz;

      /** scale into the image plane by distance away from camera */
      T xp = xp1 / zp1;
      T yp = yp1 / zp1;

      /** perform projection using focal length and camera center into image plane */
      resid[0] = T(fx_) * xp + T(cx_) - T(ox_);
      resid[1] = T(fy_) * yp + T(cy_) - T(oy_);

      return true;
    } /** end of operator() */

<<<<<<< HEAD
    /** Factory to hide the construction of the CostFunction object from */
    /** the client code. */
    static ceres::CostFunction* Create(const double o_x, const double o_y,
				       const double fx,  const double fy,
				       const double cx,  const double cy,
				       const double pnt_x, const double pnt_y, const double pnt_z
) {
      return (
	      new ceres::AutoDiffCostFunction<TargetCameraReprjErrorNoDistortion, 2,  6, 6>
	      (
	       new TargetCameraReprjErrorNoDistortion(o_x, o_y, fx, fy, cx, cz, pnt_x, pnt_y, pnt_z)
	       )
	      );
    }
    double ox_; /** observed x location of object in image */
    double oy_; /** observed y location of object in image */
    double fx_; /*!< known focal length of camera in x */
    double fy_; /*!< known focal length of camera in y */
    double cx_; /*!< known optical center of camera in x */
    double cy_; /*!< known optical center of camera in y */
    double pnt_x_;/*!< known location of point in target's reference frame x */
    double pnt_y_;/*!< known location of point in target's reference frame y */
    double pnt_z_;/*!< known location of point in target's reference frame z */
  };


  void printQTasH(double qx, double qy, double qz, double qw, double tx, double ty, double tz)
  {
    double Rs11 = qw*qw + qx*qx - qy*qy - qz*qz;
    double Rs21 = 2.0*qx*qy + 2.0*qw*qz;
    double Rs31 = 2.0*qx*qz - 2.0*qw*qy;
  
    double Rs12 = 2.0*qx*qy - 2.0*qw*qz;
    double Rs22 = qw*qw - qx*qx + qy*qy - qz*qz;
    double Rs32 = 2.0*qy*qz + 2.0*qw*qx;
  
    double Rs13 = 2.0*qx*qz + 2.0*qw*qy;
    double Rs23 = 2.0*qy*qz - 2.0*qw*qx;
    double Rs33 = qw*qw - qx*qx - qy*qy + qz*qz;
  
    printf("%6.3lf %6.3lf %6.3lf %6.3lf\n",Rs11,Rs12,Rs13,tx);
    printf("%6.3lf %6.3lf %6.3lf %6.3lf\n",Rs21,Rs22,Rs23,ty);
    printf("%6.3lf %6.3lf %6.3lf %6.3lf\n",Rs31,Rs32,Rs33,tz);
    printf("%6.3lf %6.3lf %6.3lf %6.3lf\n",0.0,0.0,0.0,1.0);
  }


  void printAATasH(double x, double y, double z, double tx, double ty, double tz)
  {
    double R[9];
    double aa[3];
    aa[0] = x;
    aa[1] = y;
    aa[2] = z;
    ceres::AngleAxisToRotationMatrix(aa,R);
    printf("%6.3lf %6.3lf %6.3lf %6.3lf\n",R[0],R[3],R[6],tx);
    printf("%6.3lf %6.3lf %6.3lf %6.3lf\n",R[1],R[4],R[7],ty);
    printf("%6.3lf %6.3lf %6.3lf %6.3lf\n",R[2],R[5],R[8],tz);
    printf("%6.3lf %6.3lf %6.3lf %6.3lf\n",0.0,0.0,0.0,1.0);
  }

  void printAATasHI(double x, double y, double z, double tx, double ty, double tz)
  {
    double R[9];
    double aa[3];
    aa[0] = x;
    aa[1] = y;
    aa[2] = z;
    ceres::AngleAxisToRotationMatrix(aa,R);
    double ix = -(tx*R[0] + ty*R[1] + tz*R[2]);
    double iy = -(tx*R[3] + ty*R[4] + tz*R[5]);
    double iz = -(tx*R[6] + ty*R[7] + tz*R[8]);
    printf("%6.3lf %6.3lf %6.3lf %6.3lf\n",R[0],R[1],R[2],ix);
    printf("%6.3lf %6.3lf %6.3lf %6.3lf\n",R[3],R[4],R[5],iy);
    printf("%6.3lf %6.3lf %6.3lf %6.3lf\n",R[6],R[7],R[8],iz);
    printf("%6.3lf %6.3lf %6.3lf %6.3lf\n",0.0,0.0,0.0,1.0);
  }

  void printAAasEuler(double x, double y, double z)
  {
    double R[9];
    double aa[3];
    aa[0] = x;
    aa[1] = y;
    aa[2] = z;
    ceres::AngleAxisToRotationMatrix(aa,R);
    double rx = atan2(R[7],R[8]);
    double ry = atan2(-R[6],sqrt(R[7]*R[7] + R[8]*R[8]));
    double rz = atan2(R[3],R[0]);
    printf("rpy = %8.4f %8.4f %8.4f\n",rx,ry,rz);
  }

  void printCameraParameters(CameraParameters C,std::string words)
=======
  /** Factory to hide the construction of the CostFunction object from */
  /** the client code. */
  static ceres::CostFunction* Create(const double o_x, const double o_y, double fx, double fy, double cx, double cy)
>>>>>>> b2dc4061
  {
    return (new ceres::AutoDiffCostFunction<TargetCameraReprjErrorProjModelAsClassVars, 2, 6, 6, 3>(
        new CameraReprjError(o_x, o_y, fx, fy, cx, cy)));
  }
  double ox_; /** observed x location of object in image */
  double oy_; /** observed y location of object in image */
  double fx_; /** focal length in x pixels */
  double fy_; /** focal length in x pixels */
  double cx_; /** optical center x */
  double cy_; /** optical center y */
};

void printQTasH(double qx, double qy, double qz, double qw, double tx, double ty, double tz)
{
  double Rs11 = qw * qw + qx * qx - qy * qy - qz * qz;
  double Rs21 = 2.0 * qx * qy + 2.0 * qw * qz;
  double Rs31 = 2.0 * qx * qz - 2.0 * qw * qy;

  double Rs12 = 2.0 * qx * qy - 2.0 * qw * qz;
  double Rs22 = qw * qw - qx * qx + qy * qy - qz * qz;
  double Rs32 = 2.0 * qy * qz + 2.0 * qw * qx;

  double Rs13 = 2.0 * qx * qz + 2.0 * qw * qy;
  double Rs23 = 2.0 * qy * qz - 2.0 * qw * qx;
  double Rs33 = qw * qw - qx * qx - qy * qy + qz * qz;

  printf("%6.3lf %6.3lf %6.3lf %6.3lf\n", Rs11, Rs12, Rs13, tx);
  printf("%6.3lf %6.3lf %6.3lf %6.3lf\n", Rs21, Rs22, Rs23, ty);
  printf("%6.3lf %6.3lf %6.3lf %6.3lf\n", Rs31, Rs32, Rs33, tz);
  printf("%6.3lf %6.3lf %6.3lf %6.3lf\n", 0.0, 0.0, 0.0, 1.0);
}

void printAATasH(double x, double y, double z, double tx, double ty, double tz)
{
  double R[9];
  double aa[3];
  aa[0] = x;
  aa[1] = y;
  aa[2] = z;
  ceres::AngleAxisToRotationMatrix(aa, R);
  printf("%6.3lf %6.3lf %6.3lf %6.3lf\n", R[0], R[3], R[6], tx);
  printf("%6.3lf %6.3lf %6.3lf %6.3lf\n", R[1], R[4], R[7], ty);
  printf("%6.3lf %6.3lf %6.3lf %6.3lf\n", R[2], R[5], R[8], tz);
  printf("%6.3lf %6.3lf %6.3lf %6.3lf\n", 0.0, 0.0, 0.0, 1.0);
}

void printAATasHI(double x, double y, double z, double tx, double ty, double tz)
{
  double R[9];
  double aa[3];
  aa[0] = x;
  aa[1] = y;
  aa[2] = z;
  ceres::AngleAxisToRotationMatrix(aa, R);
  double ix = -(tx * R[0] + ty * R[1] + tz * R[2]);
  double iy = -(tx * R[3] + ty * R[4] + tz * R[5]);
  double iz = -(tx * R[6] + ty * R[7] + tz * R[8]);
  printf("%6.3lf %6.3lf %6.3lf %6.3lf\n", R[0], R[1], R[2], ix);
  printf("%6.3lf %6.3lf %6.3lf %6.3lf\n", R[3], R[4], R[5], iy);
  printf("%6.3lf %6.3lf %6.3lf %6.3lf\n", R[6], R[7], R[8], iz);
  printf("%6.3lf %6.3lf %6.3lf %6.3lf\n", 0.0, 0.0, 0.0, 1.0);
}

void printAAasEuler(double x, double y, double z)
{
  double R[9];
  double aa[3];
  aa[0] = x;
  aa[1] = y;
  aa[2] = z;
  ceres::AngleAxisToRotationMatrix(aa, R);
  double rx = atan2(R[7], R[8]);
  double ry = atan2(-R[6], sqrt(R[7] * R[7] + R[8] * R[8]));
  double rz = atan2(R[3], R[0]);
  printf("rpy = %8.4f %8.4f %8.4f\n", rx, ry, rz);
}

void printCameraParameters(CameraParameters C, std::string words)
{
  printf("%s\n", words.c_str());
  printf("Camera to World Transform:\n");
  printAATasHI(C.aa[0], C.aa[1], C.aa[2], C.pos[0], C.pos[1], C.pos[2]);

  printf("World to Camera\n");
  printAATasH(C.aa[0], C.aa[1], C.aa[2], C.pos[0], C.pos[1], C.pos[2]);
  printAAasEuler(C.aa[0], C.aa[1], C.aa[2]);
  printf("fx = %8.3lf fy = %8.3lf\n", C.fx, C.fy);
  printf("k1 = %8.3lf k2 = %8.3lf k3 = %8.3lf\n", C.k1, C.k2, C.k3);
  printf("p1 = %8.3lf p2 = %8.3lf\n", C.p1, C.p2);
  printf("cx = %8.3lf cy = %8.3lf\n", C.cx, C.cy);
}
} // end of namespace<|MERGE_RESOLUTION|>--- conflicted
+++ resolved
@@ -15,86 +15,81 @@
  * See the License for the specific language governing permissions and
  * limitations under the License.
  */
-namespace industrial_calibration
-{
-observation projectPoint(CameraParameters C, Point3d P)
-{
-  double p[3];
-  double pt[3];
-  pt[0] = P.x;
-  pt[1] = P.y;
-  pt[2] = P.z;
-
-  /* transform point into camera frame */
-  /* note, camera transform takes points from camera frame into world frame */
-  ceres::AngleAxisRotatePoint(C.aa, pt, p);
-
-  p[0] += C.pos[0];
-  p[1] += C.pos[1];
-  p[2] += C.pos[2];
-
-  double xp = p[0] / p[2];
-  double yp = p[1] / p[2];
-
-  double r2 = xp * xp + yp * yp;
-  double r4 = r2 * r2;
-  double r6 = r2 * r4;
-
-  double xp2 = xp * xp; /* temporary variables square of others */
-  double yp2 = yp * yp;
-
-  /* apply the distortion coefficients to refine pixel location */
-  double xpp = xp + C.k1 * r2 * xp + C.k2 * r4 * xp + C.k3 * r6 * xp + C.p2 * (r2 + 2 * xp2) + 2 * C.p1 * xp * yp;
-  double ypp = yp + C.k1 * r2 * yp + C.k2 * r4 * yp + C.k3 * r6 * yp + C.p1 * (r2 + 2 * yp2) + 2 * C.p2 * xp * yp;
-
-  /* perform projection using focal length and camera center into image plane */
-  observation O;
-  O.p_id = 0;
-  O.x = C.fx * xpp + C.cx;
-  O.y = C.fy * ypp + C.cy;
-  return (O);
-}
-
-struct CameraReprjError
-{
-  CameraReprjError(double ob_x, double ob_y) :
-      ox_(ob_x), oy_(ob_y)
-  {
-  }
-
-  template<typename T>
+namespace industrial_calibration{
+  observation projectPoint(CameraParameters C, Point3d P)
+  {
+    double p[3];
+    double pt[3];
+    pt[0] = P.x;
+    pt[1] = P.y;
+    pt[2] = P.z;
+    
+    /* transform point into camera frame */
+    /* note, camera transform takes points from camera frame into world frame */
+    ceres::AngleAxisRotatePoint(C.aa,pt,p);
+
+    p[0] += C.pos[0];
+    p[1] += C.pos[1];
+    p[2] += C.pos[2];
+
+    double xp = p[0]/p[2];			
+    double yp = p[1]/p[2];
+
+    double r2 = xp*xp + yp*yp;
+    double r4 = r2*r2;
+    double r6 = r2*r4;
+
+    double xp2 = xp*xp; /* temporary variables square of others */
+    double yp2 = yp*yp;
+
+    /* apply the distortion coefficients to refine pixel location */
+    double xpp = xp + C.k1*r2*xp + C.k2*r4*xp + C.k3*r6*xp + C.p2*(r2 + 2*xp2) + 2*C.p1*xp*yp;
+    double ypp = yp + C.k1*r2*yp + C.k2*r4*yp + C.k3*r6*yp + C.p1*(r2 + 2*yp2) + 2*C.p2*xp*yp;
+
+    /* perform projection using focal length and camera center into image plane */
+    observation O;
+    O.p_id = 0;
+    O.x = C.fx*xpp + C.cx;
+    O.y = C.fy*ypp + C.cy;
+    return(O);
+  }
+
+  struct CameraReprjError{
+    CameraReprjError(double ob_x, double ob_y)
+      : ox_(ob_x),oy_(ob_y){}
+  
+    template <typename T>
     bool operator()(const T* const c_p1, /** extrinsic parameters */
-                    const T* c_p2, /** intrinsic parameters */
-                    const T* point, /** point being projected, yes this is has 3 parameters */
-                    T* resid) const
-    {
+		    const T* c_p2,       /** intrinsic parameters */
+		    const T* point,      /** point being projected, yes this is has 3 parameters */
+		    T* resid) const {
       /** extract the variables from the camera parameters */
-      int q = 0; /** extrinsic block of parameters */
-      const T& x = c_p1[q++]; /**  angle_axis x for rotation of camera		 */
-      const T& y = c_p1[q++]; /**  angle_axis y for rotation of camera */
-      const T& z = c_p1[q++]; /**  angle_axis z for rotation of camera */
-      const T& tx = c_p1[q++]; /**  translation of camera x */
-      const T& ty = c_p1[q++]; /**  translation of camera y */
-      const T& tz = c_p1[q++]; /**  translation of camera z */
-
-      q = 0; /** intrinsic block of parameters */
-      const T& fx = c_p2[q++]; /**  focal length x */
-      const T& fy = c_p2[q++]; /**  focal length x */
-      const T& cx = c_p2[q++]; /**  center point x */
-      const T& cy = c_p2[q++]; /**  center point y */
-      const T& k1 = c_p2[q++]; /**  distortion coefficient on 2nd order terms */
-      const T& k2 = c_p2[q++]; /**  distortion coefficient on 4th order terms */
-      const T& k3 = c_p2[q++]; /**  distortion coefficient on 6th order terms */
-      const T& p1 = c_p2[q++]; /**  tangential distortion coefficient x */
-      const T& p2 = c_p2[q++]; /**  tangential distortion coefficient y */
+      int q=0; /** extrinsic block of parameters */
+      const T& x    = c_p1[q++]; /**  angle_axis x for rotation of camera		 */
+      const T& y    = c_p1[q++]; /**  angle_axis y for rotation of camera */
+      const T& z    = c_p1[q++]; /**  angle_axis z for rotation of camera */
+      const T& tx   = c_p1[q++]; /**  translation of camera x */
+      const T& ty   = c_p1[q++]; /**  translation of camera y */
+      const T& tz   = c_p1[q++]; /**  translation of camera z */
+
+      q=0; /** intrinsic block of parameters */
+      const T& fx   = c_p2[q++]; /**  focal length x */
+      const T& fy   = c_p2[q++]; /**  focal length x */
+      const T& cx   = c_p2[q++]; /**  center point x */
+      const T& cy   = c_p2[q++]; /**  center point y */
+      const T& k1   = c_p2[q++]; /**  distortion coefficient on 2nd order terms */
+      const T& k2   = c_p2[q++]; /**  distortion coefficient on 4th order terms */
+      const T& k3   = c_p2[q++]; /**  distortion coefficient on 6th order terms */
+      const T& p1   = c_p2[q++]; /**  tangential distortion coefficient x */
+      const T& p2   = c_p2[q++]; /**  tangential distortion coefficient y */
 
       /** rotate and translate points into camera frame */
       T aa[3];/** angle axis  */
       T p[3]; /** point rotated */
-      aa[0] = x;
-      aa[1] = y;
-      aa[2] = z;
-      ceres::AngleAxisRotatePoint(aa, point, p);
+      aa[0] = x; 
+      aa[1] = y; 
+      aa[2] = z; 
+      ceres::AngleAxisRotatePoint(aa,point,p);
 
       /** apply camera translation */
       T xp1 = p[0] + tx; /** point rotated and translated */
@@ -102,27 +97,26 @@
       T zp1 = p[2] + tz;
 
       /** scale into the image plane by distance away from camera */
-      T xp = xp1 / zp1;
-      T yp = yp1 / zp1;
+      T xp = xp1/zp1;			
+      T yp = yp1/zp1;
 
       /** calculate terms for polynomial distortion */
-      T r2 = xp * xp + yp * yp;
-      T r4 = r2 * r2;
-      T r6 = r2 * r4;
-
-      T xp2 = xp * xp; /** temporary variables square of others */
-      T yp2 = yp * yp;
+      T r2 = xp*xp + yp*yp;
+      T r4 = r2*r2;
+      T r6 = r2*r4;
+
+      T xp2 = xp*xp; /** temporary variables square of others */
+      T yp2 = yp*yp;
       /*apply the distortion coefficients to refine pixel location */
-      T xpp = xp + k1 * r2 * xp + k2 * r4 * xp + k3 * r6 * xp + p2 * (r2 + T(2.0) * xp2) + T(2.0) * p1 * xp * yp;
-      T ypp = yp + k1 * r2 * yp + k2 * r4 * yp + k3 * r6 * yp + p1 * (r2 + T(2.0) * yp2) + T(2.0) * p2 * xp * yp;
+      T xpp = xp + k1*r2*xp + k2*r4*xp + k3*r6*xp + p2*(r2 + T(2.0)*xp2) + T(2.0)*p1*xp*yp;
+      T ypp = yp + k1*r2*yp + k2*r4*yp + k3*r6*yp + p1*(r2 + T(2.0)*yp2) + T(2.0)*p2*xp*yp;
       /** perform projection using focal length and camera center into image plane */
-      resid[0] = fx * xpp + cx - T(ox_);
-      resid[1] = fy * ypp + cy - T(oy_);
+      resid[0] = fx*xpp + cx - T(ox_); 
+      resid[1] = fy*ypp + cy - T(oy_);
 
       return true;
     } /** end of operator() */
 
-<<<<<<< HEAD
     /** Factory to hide the construction of the CostFunction object from */
     /** the client code. */
     static ceres::CostFunction* Create(const double o_x, const double o_y) {
@@ -139,13 +133,12 @@
 
 
   struct CameraReprjErrorNoDistortion{
-    CameraReprjErrorNoDistortion(double ob_x, double ob_y, 
-				 double fx,   double fy,
-				 double cx,   double cy )
-      : ox_(ob_x),oy_(ob_y),fx_(fx),fy_(fy),cx_(cx),cy_(cy) {}
+    CameraReprjErrorNoDistortion(double ob_x, double ob_y)
+      : ox_(ob_x),oy_(ob_y){}
   
     template <typename T>
-    bool operator()(const T* const c_p1, /** extrinsic parameters has 6 parameters*/
+    bool operator()(const T* const c_p1, /** extrinsic parameters */
+		    const T* c_p2,       /** intrinsic parameters */
 		    const T* point,      /** point being projected, yes this is has 3 parameters */
 		    T* resid) const {
       /** extract the variables from the camera parameters */
@@ -158,53 +151,18 @@
       const T& tz   = c_p1[q++]; /**  translation of camera z */
 
       q=0; /** intrinsic block of parameters */
-=======
-  /** Factory to hide the construction of the CostFunction object from */
-  /** the client code. */
-  static ceres::CostFunction* Create(const double o_x, const double o_y)
-  {
-    return (new ceres::AutoDiffCostFunction<CameraReprjError, 2, 6, 9, 3>(new CameraReprjError(o_x, o_y)));
-  }
-  double ox_; /** observed x location of object in image */
-  double oy_; /** observed y location of object in image */
-};
-
-struct CameraReprjErrorNoDistortion
-{
-  CameraReprjErrorNoDistortion(double ob_x, double ob_y) :
-      ox_(ob_x), oy_(ob_y)
-  {
-  }
-
-  template<typename T>
-    bool operator()(const T* const c_p1, /** extrinsic parameters */
-                    const T* c_p2, /** intrinsic parameters */
-                    const T* point, /** point being projected, yes this is has 3 parameters */
-                    T* resid) const
-    {
-      /** extract the variables from the camera parameters */
-      int q = 0; /** extrinsic block of parameters */
-      const T& x = c_p1[q++]; /**  angle_axis x for rotation of camera		 */
-      const T& y = c_p1[q++]; /**  angle_axis y for rotation of camera */
-      const T& z = c_p1[q++]; /**  angle_axis z for rotation of camera */
-      const T& tx = c_p1[q++]; /**  translation of camera x */
-      const T& ty = c_p1[q++]; /**  translation of camera y */
-      const T& tz = c_p1[q++]; /**  translation of camera z */
-
-      q = 0; /** intrinsic block of parameters */
-      const T& fx = c_p2[q++]; /**  focal length x */
-      const T& fy = c_p2[q++]; /**  focal length x */
-      const T& cx = c_p2[q++]; /**  center point x */
-      const T& cy = c_p2[q++]; /**  center point y */
->>>>>>> b2dc4061
+      const T& fx   = c_p2[q++]; /**  focal length x */
+      const T& fy   = c_p2[q++]; /**  focal length x */
+      const T& cx   = c_p2[q++]; /**  center point x */
+      const T& cy   = c_p2[q++]; /**  center point y */
 
       /** rotate and translate points into camera frame */
       T aa[3];/** angle axis  */
       T p[3]; /** point rotated */
-      aa[0] = x;
-      aa[1] = y;
-      aa[2] = z;
-      ceres::AngleAxisRotatePoint(aa, point, p);
+      aa[0] = x; 
+      aa[1] = y; 
+      aa[2] = z; 
+      ceres::AngleAxisRotatePoint(aa,point,p);
 
       /** apply camera translation */
       T xp1 = p[0] + tx; /** point rotated and translated */
@@ -212,243 +170,23 @@
       T zp1 = p[2] + tz;
 
       /** scale into the image plane by distance away from camera */
-      T xp = xp1 / zp1;
-      T yp = yp1 / zp1;
+      T xp = xp1/zp1;			
+      T yp = yp1/zp1;
 
       /** perform projection using focal length and camera center into image plane */
-<<<<<<< HEAD
       resid[0] = T(fx_)*xp + T(cx_) - T(ox_); 
       resid[1] = T(fy_)*yp + T(cy_) - T(oy_);
-=======
-      resid[0] = fx * xp + cx - T(ox_);
-      resid[1] = fy * yp + cy - T(oy_);
->>>>>>> b2dc4061
 
       return true;
     } /** end of operator() */
 
-<<<<<<< HEAD
     /** Factory to hide the construction of the CostFunction object from */
     /** the client code. */
-    static ceres::CostFunction* Create(const double o_x, const double o_y,
-				       const double fx, const fy,
-				       const doulbe cx, const cy) {
+    static ceres::CostFunction* Create(const double o_x, const double o_y) {
       return (
-	      new ceres::AutoDiffCostFunction<CameraReprjErrorNoDistortion, 2, 6, 3>
+	      new ceres::AutoDiffCostFunction<CameraReprjErrorNoDistortion, 2, 6, 4, 3>
 	      (
-	       new CameraReprjError(o_x, o_y, fx, fy, cx, cy)
-	       )
-	      );
-    }
-    double ox_; /*!< observed x location of object in image */
-    double oy_; /*!< observed y location of object in image */
-    double fx_; /*!< known focal length of camera in x */
-    double fy_; /*!< known focal length of camera in y */
-    double cx_; /*!< known optical center of camera in x */
-    double cy_; /*!< known optical center of camera in y */
-  };
-
-  struct TargetCameraReprjErrorNoDistortion{
-    TargetCameraReprjErrorNoDistortion(double ob_x, double ob_y,
-				       double fx,   double fy,
-				       double cx,   double cy,
-				       double pnt_x,   double pnt_y, double pnt_z)
-      : ox_(ob_x),oy_(ob_y),
-	fx_(fx),fy_(fy),
-	cx_(cx),cy_(cy),
-        pnt_x_(pnt_x), pnt_y_(pnt_y), pnt_z_(pnt_z){}
-  
-    template <typename T>
-    bool operator()(const T* const c_p1,   /** extrinsic parameters */
-		    const T* const c_p2,   /** 6Dof transform of target points into world frame */
-		    T* resid) const {
-=======
-  /** Factory to hide the construction of the CostFunction object from */
-  /** the client code. */
-  static ceres::CostFunction* Create(const double o_x, const double o_y)
-  {
-    return (new ceres::AutoDiffCostFunction<CameraReprjErrorNoDistortion, 2, 6, 4, 3>(new CameraReprjError(o_x, o_y)));
-  }
-  double ox_; /** observed x location of object in image */
-  double oy_; /** observed y location of object in image */
-};
-
-struct TargetCameraReprjErrorNoDistortion
-{
-  TargetCameraReprjErrorNoDistortion(double ob_x, double ob_y) :
-      ox_(ob_x), oy_(ob_y)
-  {
-  }
-
-  template<typename T>
-    bool operator()(const T* const c_p1, /** extrinsic parameters */
-                    const T* const c_p2, /** intrinsic parameters */
-                    const T* const c_p3, /** 6Dof transform of target points into world frame */
-                    const T* const point, /** point described in target frame that is being seen */
-                    T* resid) const
-    {
-
-      /** extract the variables from parameter blocks  */
-      int q = 0; /** extract extrinsic block of parameters */
-      const T& ax = c_p1[q++]; /**  angle_axis x for rotation of camera		 */
-      const T& ay = c_p1[q++]; /**  angle_axis y for rotation of camera */
-      const T& az = c_p1[q++]; /**  angle_axis z for rotation of camera */
-      const T& tx = c_p1[q++]; /**  translation of camera x */
-      const T& ty = c_p1[q++]; /**  translation of camera y */
-      const T& tz = c_p1[q++]; /**  translation of camera z */
-
-      q = 0; /** extract intrinsic block of parameters */
-      const T& fx = c_p2[q++]; /**  focal length x */
-      const T& fy = c_p2[q++]; /**  focal length x */
-      const T& cx = c_p2[q++]; /**  center point x */
-      const T& cy = c_p2[q++]; /**  center point y */
-
-      q = 0; /** extract target pose block of parameters */
-      const T& target_x = c_p3[q++]; /**  target's x location */
-      const T& target_y = c_p3[q++]; /**  target's y location */
-      const T& target_z = c_p3[q++]; /**  target's z location */
-      const T& target_ax = c_p3[q++]; /**  target's ax angle axis value */
-      const T& target_ay = c_p3[q++]; /**  target's ay angle axis value */
-      const T& target_az = c_p3[q++]; /**  target's az angle axis value */
-
-      /** rotate and translate points into world frame */
-      T target_aa[3];/** angle axis  */
-      T world_point_loc[3]; /** point rotated */
-      target_aa[0] = target_ax;
-      target_aa[1] = target_ay;
-      target_aa[2] = target_az;
-      ceres::AngleAxisRotatePoint(target_aa, point, world_point_loc);
-
-      /** apply target translation */
-      world_point_loc[0] = world_point_loc[0] + target_x;
-      world_point_loc[1] = world_point_loc[1] + target_y;
-      world_point_loc[2] = world_point_loc[2] + target_z;
-
-      /** rotate and translate points into camera frame */
-      /*  Note that camera transform is from world into camera frame, not vise versa */
-      T aa[3];/** angle axis  */
-      T camera_point_loc[3]; /** point rotated */
-      aa[0] = ax;
-      aa[1] = ay;
-      aa[2] = az;
-      ceres::AngleAxisRotatePoint(aa, point, camera_point_loc);
-
-      /** apply camera translation */
-      T xp1 = camera_point_loc[0] + tx; /** point rotated and translated */
-      T yp1 = camera_point_loc[1] + ty;
-      T zp1 = camera_point_loc[2] + tz;
-
-      /** scale into the image plane by distance away from camera */
-      T xp = xp1 / zp1;
-      T yp = yp1 / zp1;
-
-      /** perform projection using focal length and camera center into image plane */
-      resid[0] = fx * xp + cx - T(ox_);
-      resid[1] = fy * yp + cy - T(oy_);
-
-      return true;
-    } /** end of operator() */
-
-  /** Factory to hide the construction of the CostFunction object from */
-  /** the client code. */
-  static ceres::CostFunction* Create(const double o_x, const double o_y)
-  {
-    return (new ceres::AutoDiffCostFunction<TargetCameraReprjErrorNoDistortion, 2, 6, 4, 6, 3>(
-        new CameraReprjError(o_x, o_y)));
-  }
-  double ox_; /** observed x location of object in image */
-  double oy_; /** observed y location of object in image */
-};
-
-struct TargetCameraReprjErrorProjModelAsClassVars
-{
-  TargetCameraReprjErrorProjModelAsClassVars(double ob_x, double ob_y, double fx, double fy, double cx, double cy) :
-      ox_(ob_x), oy_(ob_y), fx_(fx), fy_(fy), cx_(cx), cy_(cy)
-  {
-  }
-
-  template<typename T>
-    bool operator()(const T* const c_p1, /** extrinsic parameters */
-                    const T* const c_p2, /** 6Dof transform of target points into world frame */
-                    const T* const point, /** point described in target frame that is being seen */
-                    T* resid) const
-    {
->>>>>>> b2dc4061
-
-      /** extract the variables from parameter blocks  */
-      int q = 0; /** extract extrinsic block of parameters */
-      const T& ax = c_p1[q++]; /**  angle_axis x for rotation of camera		 */
-      const T& ay = c_p1[q++]; /**  angle_axis y for rotation of camera */
-      const T& az = c_p1[q++]; /**  angle_axis z for rotation of camera */
-      const T& tx = c_p1[q++]; /**  translation of camera x */
-      const T& ty = c_p1[q++]; /**  translation of camera y */
-      const T& tz = c_p1[q++]; /**  translation of camera z */
-
-      q = 0; /** extract target pose block of parameters */
-      const T& target_x = c_p2[q++]; /**  target's x location */
-      const T& target_y = c_p2[q++]; /**  target's y location */
-      const T& target_z = c_p2[q++]; /**  target's z location */
-      const T& target_ax = c_p2[q++]; /**  target's ax angle axis value */
-      const T& target_ay = c_p2[q++]; /**  target's ay angle axis value */
-      const T& target_az = c_p2[q++]; /**  target's az angle axis value */
-
-      
-      // create a vector from the location of the point in the target's frame
-      T point[3];
-      point[0] = pnt_x_;
-      point[1] = pnt_y_;
-      point[2] = pnt_z_;
-
-      /** rotate and translate points into world frame */
-      T target_aa[3];/** angle axis  */
-      T world_point_loc[3]; /** point rotated */
-      target_aa[0] = target_ax;
-      target_aa[1] = target_ay;
-      target_aa[2] = target_az;
-      ceres::AngleAxisRotatePoint(target_aa, point, world_point_loc);
-
-      /** apply target translation */
-      world_point_loc[0] = world_point_loc[0] + target_x;
-      world_point_loc[1] = world_point_loc[1] + target_y;
-      world_point_loc[2] = world_point_loc[2] + target_z;
-
-      /** rotate and translate points into camera frame */
-      /*  Note that camera transform is from world into camera frame, not vise versa */
-      T aa[3];/** angle axis  */
-      T camera_point_loc[3]; /** point rotated */
-      aa[0] = ax;
-      aa[1] = ay;
-      aa[2] = az;
-      ceres::AngleAxisRotatePoint(aa, point, camera_point_loc);
-
-      /** apply camera translation */
-      T xp1 = camera_point_loc[0] + tx; /** point rotated and translated */
-      T yp1 = camera_point_loc[1] + ty;
-      T zp1 = camera_point_loc[2] + tz;
-
-      /** scale into the image plane by distance away from camera */
-      T xp = xp1 / zp1;
-      T yp = yp1 / zp1;
-
-      /** perform projection using focal length and camera center into image plane */
-      resid[0] = T(fx_) * xp + T(cx_) - T(ox_);
-      resid[1] = T(fy_) * yp + T(cy_) - T(oy_);
-
-      return true;
-    } /** end of operator() */
-
-<<<<<<< HEAD
-    /** Factory to hide the construction of the CostFunction object from */
-    /** the client code. */
-    static ceres::CostFunction* Create(const double o_x, const double o_y,
-				       const double fx,  const double fy,
-				       const double cx,  const double cy,
-				       const double pnt_x, const double pnt_y, const double pnt_z
-) {
-      return (
-	      new ceres::AutoDiffCostFunction<TargetCameraReprjErrorNoDistortion, 2,  6, 6>
-	      (
-	       new TargetCameraReprjErrorNoDistortion(o_x, o_y, fx, fy, cx, cz, pnt_x, pnt_y, pnt_z)
+	       new CameraReprjError(o_x, o_y)
 	       )
 	      );
     }
@@ -458,6 +196,188 @@
     double fy_; /*!< known focal length of camera in y */
     double cx_; /*!< known optical center of camera in x */
     double cy_; /*!< known optical center of camera in y */
+  };
+
+  struct TargetCameraReprjErrorNoDistortion{
+    TargetCameraReprjErrorNoDistortion(double ob_x, double ob_y)
+      : ox_(ob_x),oy_(ob_y){}
+  
+    template <typename T>
+    bool operator()(const T* const c_p1,   /** extrinsic parameters */
+		    const T* const c_p2,   /** intrinsic parameters */
+		    const T* const c_p3,   /** 6Dof transform of target points into world frame */
+		    const T* const point,  /** point described in target frame that is being seen */
+		    T* resid) const {
+
+      /** extract the variables from parameter blocks  */
+      int q=0; /** extract extrinsic block of parameters */
+      const T& ax    = c_p1[q++]; /**  angle_axis x for rotation of camera		 */
+      const T& ay    = c_p1[q++]; /**  angle_axis y for rotation of camera */
+      const T& az    = c_p1[q++]; /**  angle_axis z for rotation of camera */
+      const T& tx    = c_p1[q++]; /**  translation of camera x */
+      const T& ty    = c_p1[q++]; /**  translation of camera y */
+      const T& tz    = c_p1[q++]; /**  translation of camera z */
+
+      q=0; /** extract intrinsic block of parameters */
+      const T& fx   = c_p2[q++]; /**  focal length x */
+      const T& fy   = c_p2[q++]; /**  focal length x */
+      const T& cx   = c_p2[q++]; /**  center point x */
+      const T& cy   = c_p2[q++]; /**  center point y */
+
+      q=0; /** extract target pose block of parameters */
+      const T& target_x   = c_p3[q++]; /**  target's x location */
+      const T& target_y   = c_p3[q++]; /**  target's y location */
+      const T& target_z   = c_p3[q++]; /**  target's z location */
+      const T& target_ax  = c_p3[q++]; /**  target's ax angle axis value */
+      const T& target_ay  = c_p3[q++]; /**  target's ay angle axis value */
+      const T& target_az  = c_p3[q++]; /**  target's az angle axis value */
+
+      /** rotate and translate points into world frame */
+      T target_aa[3];/** angle axis  */
+      T world_point_loc[3]; /** point rotated */
+      target_aa[0] = target_ax; 
+      target_aa[1] = target_ay; 
+      target_aa[2] = target_az; 
+      ceres::AngleAxisRotatePoint(target_aa,point,world_point_loc);
+    
+      /** apply target translation */
+      world_point_loc[0] = world_point_loc[0] + target_x;
+      world_point_loc[1] = world_point_loc[1] + target_y;
+      world_point_loc[2] = world_point_loc[2] + target_z;
+
+      /** rotate and translate points into camera frame */
+      /*  Note that camera transform is from world into camera frame, not vise versa */
+      T aa[3];/** angle axis  */
+      T camera_point_loc[3]; /** point rotated */
+      aa[0] = ax; 
+      aa[1] = ay; 
+      aa[2] = az; 
+      ceres::AngleAxisRotatePoint(aa,point,camera_point_loc);
+
+      /** apply camera translation */
+      T xp1 = camera_point_loc[0] + tx; /** point rotated and translated */
+      T yp1 = camera_point_loc[1] + ty;
+      T zp1 = camera_point_loc[2] + tz;
+
+      /** scale into the image plane by distance away from camera */
+      T xp = xp1/zp1;			
+      T yp = yp1/zp1;
+
+      /** perform projection using focal length and camera center into image plane */
+      resid[0] = fx*xp + cx - T(ox_); 
+      resid[1] = fy*yp + cy - T(oy_);
+
+      return true;
+    } /** end of operator() */
+
+    /** Factory to hide the construction of the CostFunction object from */
+    /** the client code. */
+    static ceres::CostFunction* Create(const double o_x, const double o_y) {
+      return (
+	      new ceres::AutoDiffCostFunction<TargetCameraReprjErrorNoDistortion, 2, 6, 4, 6, 3>
+	      (
+	       new CameraReprjError(o_x, o_y)
+	       )
+	      );
+    }
+    double ox_; /** observed x location of object in image */
+    double oy_; /** observed y location of object in image */
+  };
+
+
+
+  struct TargetCameraReprjErrorProjModelAsClassVars{
+    TargetCameraReprjErrorProjModelAsClassVars(double ob_x, double ob_y,
+					       double fx, double fy, 
+					       double cx, double cy)
+      : ox_(ob_x),oy_(ob_y),fx_(fx),fy_(fy),cx_(cx),cy_(cy){}
+    
+    template <typename T>
+    bool operator()(const T* const c_p1,   /** extrinsic parameters */
+		    const T* const c_p2,   /** 6Dof transform of target points into world frame */
+		    const T* const point,  /** point described in target frame that is being seen */
+		    T* resid) const {
+
+      /** extract the variables from parameter blocks  */
+      int q=0; /** extract extrinsic block of parameters */
+      const T& ax    = c_p1[q++]; /**  angle_axis x for rotation of camera		 */
+      const T& ay    = c_p1[q++]; /**  angle_axis y for rotation of camera */
+      const T& az    = c_p1[q++]; /**  angle_axis z for rotation of camera */
+      const T& tx    = c_p1[q++]; /**  translation of camera x */
+      const T& ty    = c_p1[q++]; /**  translation of camera y */
+      const T& tz    = c_p1[q++]; /**  translation of camera z */
+
+      q=0; /** extract target pose block of parameters */
+      const T& target_x   = c_p2[q++]; /**  target's x location */
+      const T& target_y   = c_p2[q++]; /**  target's y location */
+      const T& target_z   = c_p2[q++]; /**  target's z location */
+      const T& target_ax  = c_p2[q++]; /**  target's ax angle axis value */
+      const T& target_ay  = c_p2[q++]; /**  target's ay angle axis value */
+      const T& target_az  = c_p2[q++]; /**  target's az angle axis value */
+
+      /** rotate and translate points into world frame */
+      // create a vector from the location of the point in the target's frame
+      T point[3];
+      point[0] = pnt_x_;
+      point[1] = pnt_y_;
+      point[2] = pnt_z_;
+
+      /** rotate and translate points into world frame */
+      T target_aa[3];/** angle axis  */
+      T world_point_loc[3]; /** point rotated */
+      target_aa[0] = target_ax; 
+      target_aa[1] = target_ay; 
+      target_aa[2] = target_az; 
+      ceres::AngleAxisRotatePoint(target_aa,point,world_point_loc);
+    
+      /** apply target translation */
+      world_point_loc[0] = world_point_loc[0] + target_x;
+      world_point_loc[1] = world_point_loc[1] + target_y;
+      world_point_loc[2] = world_point_loc[2] + target_z;
+
+      /** rotate and translate points into camera frame */
+      /*  Note that camera transform is from world into camera frame, not vise versa */
+      T aa[3];/** angle axis  */
+      T camera_point_loc[3]; /** point rotated */
+      aa[0] = ax; 
+      aa[1] = ay; 
+      aa[2] = az; 
+      ceres::AngleAxisRotatePoint(aa,point,camera_point_loc);
+
+      /** apply camera translation */
+      T xp1 = camera_point_loc[0] + tx; /** point rotated and translated */
+      T yp1 = camera_point_loc[1] + ty;
+      T zp1 = camera_point_loc[2] + tz;
+
+      /** scale into the image plane by distance away from camera */
+      T xp = xp1/zp1;			
+      T yp = yp1/zp1;
+
+      /** perform projection using focal length and camera center into image plane */
+      resid[0] = T(fx_)*xp + T(cx_) - T(ox_); 
+      resid[1] = T(fy_)*yp + T(cy_) - T(oy_);
+
+      return true;
+    } /** end of operator() */
+
+    /** Factory to hide the construction of the CostFunction object from */
+    /** the client code. */
+    static ceres::CostFunction* Create(const double o_x, const double o_y,
+				       double fx, double fy,
+				       double cx, double cy) {
+      return (
+	      new ceres::AutoDiffCostFunction<TargetCameraReprjErrorProjModelAsClassVars, 2, 6, 6, 3>
+	      (
+	       new CameraReprjError(o_x, o_y, fx, fy, cx, cy)
+	       )
+	      );
+    }
+    double ox_; /** observed x location of object in image */
+    double oy_; /** observed y location of object in image */
+    double fx_; /** focal length in x pixels */
+    double fy_; /** focal length in x pixels */
+    double cx_; /** optical center x */
+    double cy_; /** optical center y */
     double pnt_x_;/*!< known location of point in target's reference frame x */
     double pnt_y_;/*!< known location of point in target's reference frame y */
     double pnt_z_;/*!< known location of point in target's reference frame z */
@@ -531,100 +451,17 @@
   }
 
   void printCameraParameters(CameraParameters C,std::string words)
-=======
-  /** Factory to hide the construction of the CostFunction object from */
-  /** the client code. */
-  static ceres::CostFunction* Create(const double o_x, const double o_y, double fx, double fy, double cx, double cy)
->>>>>>> b2dc4061
-  {
-    return (new ceres::AutoDiffCostFunction<TargetCameraReprjErrorProjModelAsClassVars, 2, 6, 6, 3>(
-        new CameraReprjError(o_x, o_y, fx, fy, cx, cy)));
-  }
-  double ox_; /** observed x location of object in image */
-  double oy_; /** observed y location of object in image */
-  double fx_; /** focal length in x pixels */
-  double fy_; /** focal length in x pixels */
-  double cx_; /** optical center x */
-  double cy_; /** optical center y */
-};
-
-void printQTasH(double qx, double qy, double qz, double qw, double tx, double ty, double tz)
-{
-  double Rs11 = qw * qw + qx * qx - qy * qy - qz * qz;
-  double Rs21 = 2.0 * qx * qy + 2.0 * qw * qz;
-  double Rs31 = 2.0 * qx * qz - 2.0 * qw * qy;
-
-  double Rs12 = 2.0 * qx * qy - 2.0 * qw * qz;
-  double Rs22 = qw * qw - qx * qx + qy * qy - qz * qz;
-  double Rs32 = 2.0 * qy * qz + 2.0 * qw * qx;
-
-  double Rs13 = 2.0 * qx * qz + 2.0 * qw * qy;
-  double Rs23 = 2.0 * qy * qz - 2.0 * qw * qx;
-  double Rs33 = qw * qw - qx * qx - qy * qy + qz * qz;
-
-  printf("%6.3lf %6.3lf %6.3lf %6.3lf\n", Rs11, Rs12, Rs13, tx);
-  printf("%6.3lf %6.3lf %6.3lf %6.3lf\n", Rs21, Rs22, Rs23, ty);
-  printf("%6.3lf %6.3lf %6.3lf %6.3lf\n", Rs31, Rs32, Rs33, tz);
-  printf("%6.3lf %6.3lf %6.3lf %6.3lf\n", 0.0, 0.0, 0.0, 1.0);
-}
-
-void printAATasH(double x, double y, double z, double tx, double ty, double tz)
-{
-  double R[9];
-  double aa[3];
-  aa[0] = x;
-  aa[1] = y;
-  aa[2] = z;
-  ceres::AngleAxisToRotationMatrix(aa, R);
-  printf("%6.3lf %6.3lf %6.3lf %6.3lf\n", R[0], R[3], R[6], tx);
-  printf("%6.3lf %6.3lf %6.3lf %6.3lf\n", R[1], R[4], R[7], ty);
-  printf("%6.3lf %6.3lf %6.3lf %6.3lf\n", R[2], R[5], R[8], tz);
-  printf("%6.3lf %6.3lf %6.3lf %6.3lf\n", 0.0, 0.0, 0.0, 1.0);
-}
-
-void printAATasHI(double x, double y, double z, double tx, double ty, double tz)
-{
-  double R[9];
-  double aa[3];
-  aa[0] = x;
-  aa[1] = y;
-  aa[2] = z;
-  ceres::AngleAxisToRotationMatrix(aa, R);
-  double ix = -(tx * R[0] + ty * R[1] + tz * R[2]);
-  double iy = -(tx * R[3] + ty * R[4] + tz * R[5]);
-  double iz = -(tx * R[6] + ty * R[7] + tz * R[8]);
-  printf("%6.3lf %6.3lf %6.3lf %6.3lf\n", R[0], R[1], R[2], ix);
-  printf("%6.3lf %6.3lf %6.3lf %6.3lf\n", R[3], R[4], R[5], iy);
-  printf("%6.3lf %6.3lf %6.3lf %6.3lf\n", R[6], R[7], R[8], iz);
-  printf("%6.3lf %6.3lf %6.3lf %6.3lf\n", 0.0, 0.0, 0.0, 1.0);
-}
-
-void printAAasEuler(double x, double y, double z)
-{
-  double R[9];
-  double aa[3];
-  aa[0] = x;
-  aa[1] = y;
-  aa[2] = z;
-  ceres::AngleAxisToRotationMatrix(aa, R);
-  double rx = atan2(R[7], R[8]);
-  double ry = atan2(-R[6], sqrt(R[7] * R[7] + R[8] * R[8]));
-  double rz = atan2(R[3], R[0]);
-  printf("rpy = %8.4f %8.4f %8.4f\n", rx, ry, rz);
-}
-
-void printCameraParameters(CameraParameters C, std::string words)
-{
-  printf("%s\n", words.c_str());
-  printf("Camera to World Transform:\n");
-  printAATasHI(C.aa[0], C.aa[1], C.aa[2], C.pos[0], C.pos[1], C.pos[2]);
-
-  printf("World to Camera\n");
-  printAATasH(C.aa[0], C.aa[1], C.aa[2], C.pos[0], C.pos[1], C.pos[2]);
-  printAAasEuler(C.aa[0], C.aa[1], C.aa[2]);
-  printf("fx = %8.3lf fy = %8.3lf\n", C.fx, C.fy);
-  printf("k1 = %8.3lf k2 = %8.3lf k3 = %8.3lf\n", C.k1, C.k2, C.k3);
-  printf("p1 = %8.3lf p2 = %8.3lf\n", C.p1, C.p2);
-  printf("cx = %8.3lf cy = %8.3lf\n", C.cx, C.cy);
-}
+  {
+    printf("%s\n",words.c_str());
+    printf("Camera to World Transform:\n");
+    printAATasHI(C.aa[0],C.aa[1],C.aa[2],C.pos[0],C.pos[1],C.pos[2]);      
+
+    printf("World to Camera\n");
+    printAATasH(C.aa[0],C.aa[1],C.aa[2],C.pos[0],C.pos[1],C.pos[2]);      
+    printAAasEuler(C.aa[0],C.aa[1],C.aa[2]);
+    printf("fx = %8.3lf fy = %8.3lf\n",C.fx,C.fy);
+    printf("k1 = %8.3lf k2 = %8.3lf k3 = %8.3lf\n",C.k1, C.k2, C.k3);
+    printf("p1 = %8.3lf p2 = %8.3lf\n", C.p1, C.p2);
+    printf("cx = %8.3lf cy = %8.3lf\n", C.cx, C.cy);
+  }
 } // end of namespace
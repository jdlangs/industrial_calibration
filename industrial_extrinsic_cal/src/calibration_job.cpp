/*
 * Software License Agreement (Apache License)
 *
 * Copyright (c) 2013, Southwest Research Institute
 *
 * Licensed under the Apache License, Version 2.0 (the "License");
 * you may not use this file except in compliance with the License.
 * You may obtain a copy of the License at
 *
 *   http://www.apache.org/licenses/LICENSE-2.0
 *
 * Unless required by applicable law or agreed to in writing, software
 * distributed under the License is distributed on an "AS IS" BASIS,
 * WITHOUT WARRANTIES OR CONDITIONS OF ANY KIND, either express or implied.
 * See the License for the specific language governing permissions and
 * limitations under the License.
 */

#include <ostream>
#include <stdio.h>
#include <fstream>
#include <yaml-cpp/yaml.h>
#include <boost/foreach.hpp>
#include "ceres/ceres.h"
#include "ceres/rotation.h"
#include <industrial_extrinsic_cal/basic_types.h>
#include <industrial_extrinsic_cal/calibration_job.hpp>
#include <industrial_extrinsic_cal/camera_observer.hpp>
#include <industrial_extrinsic_cal/ceres_costs_utils.hpp>

// ROS includes
#include <camera_info_manager/camera_info_manager.h>

namespace industrial_extrinsic_cal
{

using std::string;

bool CalibrationJob::run()
{
  runObservations();
  runOptimization();
}

bool CalibrationJob::runObservations()
{
  //  BOOST_FOREACH(ObservationCommand);
}

bool CalibrationJob::load()
{
  std::ifstream camera_input_file(camera_def_file_name_.c_str());
  std::ifstream target_input_file(target_def_file_name_.c_str());
  std::ifstream caljob_input_file(caljob_def_file_name_.c_str());
  if (camera_input_file.fail())
  {
<<<<<<< HEAD
    ROS_ERROR_STREAM(
        "ERROR CalibrationJob::load(), couldn't open camera_input_file:    "<< camera_def_file_name_.c_str());
=======
    printf("ERROR CalibrationJob::load(), couldn't open camera_input_file: %s\n", camera_def_file_name_.c_str());
>>>>>>> b2dc4061
    return (false);
  }
  if (target_input_file.fail())
  {
<<<<<<< HEAD
    ROS_ERROR_STREAM(
        "ERROR CalibrationJob::load(), couldn't open target_input_file:    "<< target_def_file_name_.c_str());
    return (false);
  }
  if (caljob_input_file.fail())
  {
    ROS_ERROR_STREAM(
        "ERROR CalibrationJob::load(), couldn't open caljob_input_file:    "<< caljob_def_file_name_.c_str());
    return (false);
  }

  string temp_name;
  CameraParameters temp_parameters;
  unsigned int scene_id;
  try
  {
    YAML::Parser camera_parser(camera_input_file);
    YAML::Node camera_doc;
    camera_parser.GetNextDocument(camera_doc);

    // read in all static cameras
    if (const YAML::Node *camera_parameters = camera_doc.FindValue("static_cameras"))
    {
      ROS_INFO_STREAM("Found "<<camera_parameters->size()<<" static cameras ");
=======
    printf("ERROR CalibrationJob::load(), couldn't open target_input_file: %s\n", target_def_file_name_.c_str());
    return (false);
  }
  if (caljob_input_file.fail())
  {
    printf("ERROR CalibrationJob::load(), couldn't open caljob_input_file: %s\n", caljob_def_file_name_.c_str());
    return (false);
  }

  string temp_name;
  CameraParameters temp_parameters;
  unsigned int scene_id;
  try
  {
    YAML::Parser camera_parser(camera_input_file);
    YAML::Node camera_doc;
    camera_parser.GetNextDocument(camera_doc);

    // read in all static cameras
    if (const YAML::Node *camera_parameters = camera_doc.FindValue("static_cameras"))
    {

      printf("Found %d static cameras\n", camera_parameters->size());
>>>>>>> b2dc4061
      for (unsigned int i = 0; i < camera_parameters->size(); i++)
      {
        (*camera_parameters)[i]["camera_name"] >> temp_name;
        (*camera_parameters)[i]["angle_axis_ax"] >> temp_parameters.angle_axis[0];
        (*camera_parameters)[i]["angle_axis_ay"] >> temp_parameters.angle_axis[1];
        (*camera_parameters)[i]["angle_axis_az"] >> temp_parameters.angle_axis[2];
        (*camera_parameters)[i]["position_x"] >> temp_parameters.position[0];
        (*camera_parameters)[i]["position_y"] >> temp_parameters.position[1];
        (*camera_parameters)[i]["position_z"] >> temp_parameters.position[2];
        (*camera_parameters)[i]["focal_length_x"] >> temp_parameters.focal_length_x;
        (*camera_parameters)[i]["focal_length_y"] >> temp_parameters.focal_length_y;
        (*camera_parameters)[i]["center_x"] >> temp_parameters.center_x;
        (*camera_parameters)[i]["center_y"] >> temp_parameters.center_y;
        (*camera_parameters)[i]["distortion_k1"] >> temp_parameters.distortion_k1;
        (*camera_parameters)[i]["distortion_k2"] >> temp_parameters.distortion_k2;
        (*camera_parameters)[i]["distortion_k3"] >> temp_parameters.distortion_k3;
        (*camera_parameters)[i]["distortion_p1"] >> temp_parameters.distortion_p1;
        (*camera_parameters)[i]["distortion_p2"] >> temp_parameters.distortion_p2;
        Camera temp_camera(temp_name, temp_parameters, false); // create a static camera
        blocks_for_ceres_.addStaticCamera(temp_camera);
      }
    }

    // read in all moving cameras
    if (const YAML::Node *camera_parameters = camera_doc.FindValue("moving_cameras"))
    {
<<<<<<< HEAD
      ROS_INFO_STREAM("Found "<<camera_parameters->size() << " moving cameras ");
=======
      printf("Found %d moving cameras\n", camera_parameters->size());
>>>>>>> b2dc4061
      for (unsigned int i = 0; i < camera_parameters->size(); i++)
      {
        (*camera_parameters)[i]["camera_name"] >> temp_name;
        (*camera_parameters)[i]["angle_axis_ax"] >> temp_parameters.angle_axis[0];
        (*camera_parameters)[i]["angle_axis_ay"] >> temp_parameters.angle_axis[1];
        (*camera_parameters)[i]["angle_axis_az"] >> temp_parameters.angle_axis[2];
        (*camera_parameters)[i]["position_x"] >> temp_parameters.position[0];
        (*camera_parameters)[i]["position_y"] >> temp_parameters.position[1];
        (*camera_parameters)[i]["position_z"] >> temp_parameters.position[2];
        (*camera_parameters)[i]["focal_length_x"] >> temp_parameters.focal_length_x;
        (*camera_parameters)[i]["focal_length_y"] >> temp_parameters.focal_length_y;
        (*camera_parameters)[i]["center_x"] >> temp_parameters.center_x;
        (*camera_parameters)[i]["center_y"] >> temp_parameters.center_y;
        (*camera_parameters)[i]["distortion_k1"] >> temp_parameters.distortion_k1;
        (*camera_parameters)[i]["distortion_k2"] >> temp_parameters.distortion_k2;
        (*camera_parameters)[i]["distortion_k3"] >> temp_parameters.distortion_k3;
        (*camera_parameters)[i]["distortion_p1"] >> temp_parameters.distortion_p1;
        (*camera_parameters)[i]["distortion_p2"] >> temp_parameters.distortion_p2;
        (*camera_parameters)[i]["scene_id"] >> scene_id;
        Camera temp_camera(temp_name, temp_parameters, true);
        blocks_for_ceres_.addMovingCamera(temp_camera, scene_id);
      }
    }
  } // end try
<<<<<<< HEAD
  catch (YAML::ParserException& e)
  {
    ROS_INFO_STREAM("load() Failed to read in moving cameras from  yaml file ");
    ROS_INFO_STREAM("camera name =     "<<temp_name.c_str());
    ROS_INFO_STREAM("angle_axis_ax =  "<<temp_parameters.angle_axis[0]);
    ROS_INFO_STREAM("angle_axis_ay = "<<temp_parameters.angle_axis[1]);
    ROS_INFO_STREAM("angle_axis_az =  "<<temp_parameters.angle_axis[2]);
    ROS_INFO_STREAM("position_x =  "<<temp_parameters.position[0]);
    ROS_INFO_STREAM("position_y =  "<<temp_parameters.position[1]);
    ROS_INFO_STREAM("position_z =  "<<temp_parameters.position[2]);
    ROS_INFO_STREAM("focal_length_x =  "<<temp_parameters.focal_length_x);
    ROS_INFO_STREAM("focal_length_y =  "<<temp_parameters.focal_length_y);
    ROS_INFO_STREAM("center_x = "<<temp_parameters.center_x);
    ROS_INFO_STREAM("center_y =  "<<temp_parameters.center_y);
    ROS_INFO_STREAM("distortion_k1 =  "<<temp_parameters.distortion_k1);
    ROS_INFO_STREAM("distortion_k2 =  "<<temp_parameters.distortion_k2);
    ROS_INFO_STREAM("distortion_k3 =  "<<temp_parameters.distortion_k3);
    ROS_INFO_STREAM("distortion_p1 =  "<<temp_parameters.distortion_p1);
    ROS_INFO_STREAM("distortion_p2 =  "<<temp_parameters.distortion_p2);
    ROS_INFO_STREAM("scene_id = "<<scene_id);
    ROS_ERROR("load() Failed to read in cameras yaml file");
    ROS_ERROR_STREAM("Failed with exception "<< e.what());
    return (false);
  }
  ROS_INFO_STREAM("Successfully read in cameras ");

  Target temp_target;
  try
  {
    YAML::Parser target_parser(target_input_file);
    YAML::Node target_doc;
    target_parser.GetNextDocument(target_doc);

    // read in all static targets
    if (const YAML::Node *target_parameters = target_doc.FindValue("static_targets"))
    {
      ROS_INFO_STREAM("Found "<<target_parameters->size() <<" targets ");
      temp_target.is_moving = false;
=======
  catch (...)
  {
    printf("load() Failed to read in moving cameras from  yaml file\n");
    printf("camera name = %s \n", temp_name.c_str());
    printf("angle_axis_ax = %lf \n", temp_parameters.angle_axis[0]);
    printf("angle_axis_ay = %lf \n", temp_parameters.angle_axis[1]);
    printf("angle_axis_az = %lf \n", temp_parameters.angle_axis[2]);
    printf("position_x = %lf \n", temp_parameters.position[0]);
    printf("position_y = %lf \n", temp_parameters.position[1]);
    printf("position_z = %lf \n", temp_parameters.position[2]);
    printf("focal_length_x = %lf \n", temp_parameters.focal_length_x);
    printf("focal_length_y = %lf \n", temp_parameters.focal_length_y);
    printf("center_x = %lf \n", temp_parameters.center_x);
    printf("center_y = %lf \n", temp_parameters.center_y);
    printf("distortion_k1 = %lf \n", temp_parameters.distortion_k1);
    printf("distortion_k2 = %lf \n", temp_parameters.distortion_k2);
    printf("distortion_k3 = %lf \n", temp_parameters.distortion_k3);
    printf("distortion_p1 = %lf \n", temp_parameters.distortion_p1);
    printf("distortion_p2 = %lf \n", temp_parameters.distortion_p2);
    printf("scene_id = %u \n", scene_id);
    //	ROS_ERROR("load() Failed to read in cameras yaml file");
    return (false);
  }
  printf("Successfully read in cameras\n");

  Target temp_target;
  try
  {
    YAML::Parser target_parser(target_input_file);
    YAML::Node target_doc;
    target_parser.GetNextDocument(target_doc);

    // read in all static targets
    if (const YAML::Node *target_parameters = target_doc.FindValue("static_targets"))
    {
      printf("Found %d static targets\n", target_parameters->size());
      temp_target.is_moving = false;
      for (unsigned int i = 0; i < target_parameters->size(); i++)
      {
        (*target_parameters)[i]["target_name"] >> temp_target.target_name;
        (*target_parameters)[i]["angle_axis_ax"] >> temp_target.pose.ax;
        (*target_parameters)[i]["angle_axis_ax"] >> temp_target.pose.ay;
        (*target_parameters)[i]["angle_axis_ay"] >> temp_target.pose.az;
        (*target_parameters)[i]["position_x"] >> temp_target.pose.x;
        (*target_parameters)[i]["position_y"] >> temp_target.pose.y;
        (*target_parameters)[i]["position_z"] >> temp_target.pose.z;
        (*target_parameters)[i]["num_points"] >> temp_target.num_points;
        const YAML::Node *points_node = (*target_parameters)[i].FindValue("points");
        for (int j = 0; j < points_node->size(); j++)
        {
          const YAML::Node *pnt_node = (*points_node)[j].FindValue("pnt");
          std::vector<float> temp_pnt;
          (*pnt_node) >> temp_pnt;
          Point3d temp_pnt3d;
          temp_pnt3d.x = temp_pnt[0];
          temp_pnt3d.y = temp_pnt[1];
          temp_pnt3d.z = temp_pnt[2];
          temp_target.pts.push_back(temp_pnt3d);
        }
        blocks_for_ceres_.addStaticTarget(temp_target);
      }
    }

    // read in all moving targets
    if (const YAML::Node *target_parameters = target_doc.FindValue("moving_targets"))
    {
      printf("Found %d moving targets\n", target_parameters->size());
      Target temp_target;
      unsigned int scene_id;
      temp_target.is_moving = true;
>>>>>>> b2dc4061
      for (unsigned int i = 0; i < target_parameters->size(); i++)
      {
        (*target_parameters)[i]["target_name"] >> temp_target.target_name;
        (*target_parameters)[i]["angle_axis_ax"] >> temp_target.pose.ax;
<<<<<<< HEAD
        (*target_parameters)[i]["angle_axis_ay"] >> temp_target.pose.ay;
        (*target_parameters)[i]["angle_axis_az"] >> temp_target.pose.az;
        (*target_parameters)[i]["position_x"] >> temp_target.pose.x;
        (*target_parameters)[i]["position_y"] >> temp_target.pose.y;
        (*target_parameters)[i]["position_z"] >> temp_target.pose.z;
=======
        (*target_parameters)[i]["angle_axis_ax"] >> temp_target.pose.ay;
        (*target_parameters)[i]["angle_axis_ay"] >> temp_target.pose.az;
        (*target_parameters)[i]["position_x"] >> temp_target.pose.x;
        (*target_parameters)[i]["position_y"] >> temp_target.pose.y;
        (*target_parameters)[i]["position_z"] >> temp_target.pose.z;
        (*target_parameters)[i]["scene_id"] >> scene_id;
>>>>>>> b2dc4061
        (*target_parameters)[i]["num_points"] >> temp_target.num_points;
        const YAML::Node *points_node = (*target_parameters)[i].FindValue("points");
        for (int j = 0; j < points_node->size(); j++)
        {
          const YAML::Node *pnt_node = (*points_node)[j].FindValue("pnt");
          std::vector<float> temp_pnt;
          (*pnt_node) >> temp_pnt;
          Point3d temp_pnt3d;
          temp_pnt3d.x = temp_pnt[0];
          temp_pnt3d.y = temp_pnt[1];
          temp_pnt3d.z = temp_pnt[2];
          temp_target.pts.push_back(temp_pnt3d);
        }
<<<<<<< HEAD
        blocks_for_ceres_.addStaticTarget(temp_target);
      }
    }

    // read in all moving targets
    if (const YAML::Node *target_parameters = target_doc.FindValue("moving_targets"))
    {
      ROS_INFO_STREAM("Found "<<target_parameters->size() <<"  moving targets ");
      Target temp_target;
      unsigned int scene_id;
      temp_target.is_moving = true;
      for (unsigned int i = 0; i < target_parameters->size(); i++)
      {
        (*target_parameters)[i]["target_name"] >> temp_target.target_name;
        (*target_parameters)[i]["angle_axis_ax"] >> temp_target.pose.ax;
        (*target_parameters)[i]["angle_axis_ax"] >> temp_target.pose.ay;
        (*target_parameters)[i]["angle_axis_ay"] >> temp_target.pose.az;
        (*target_parameters)[i]["position_x"] >> temp_target.pose.x;
        (*target_parameters)[i]["position_y"] >> temp_target.pose.y;
        (*target_parameters)[i]["position_z"] >> temp_target.pose.z;
        (*target_parameters)[i]["scene_id"] >> scene_id;
        (*target_parameters)[i]["num_points"] >> temp_target.num_points;
        const YAML::Node *points_node = (*target_parameters)[i].FindValue("points");
        for (int j = 0; j < points_node->size(); j++)
        {
          const YAML::Node *pnt_node = (*points_node)[j].FindValue("pnt");
          std::vector<float> temp_pnt;
          (*pnt_node) >> temp_pnt;
          Point3d temp_pnt3d;
          temp_pnt3d.x = temp_pnt[0];
          temp_pnt3d.y = temp_pnt[1];
          temp_pnt3d.z = temp_pnt[2];
          temp_target.pts.push_back(temp_pnt3d);
        }
        blocks_for_ceres_.addMovingTarget(temp_target, scene_id);
      }
    }
    ROS_INFO_STREAM("Successfully read targets ");
  } // end try
  catch (YAML::ParserException& e)
  {
    ROS_ERROR("load() Failed to read in cameras yaml file");
    ROS_ERROR_STREAM("Failed with exception "<< e.what());
    return (false);
  }

  //Target temp_target;
  //Read in cal job parameters
  try
  {
    YAML::Parser caljob_parser(caljob_input_file);
    YAML::Node caljob_doc;
    caljob_parser.GetNextDocument(caljob_doc);

    caljob_doc["reference_frame"] >> temp_target.target_name;
    caljob_doc["optimization_parameters"] >> temp_target.target_name;
    // read in all scenes
    if (const YAML::Node *caljob_scenes = caljob_doc.FindValue("scenes"))
    {
      ROS_INFO_STREAM("Found "<<caljob_scenes->size() <<" scenes");
      for (unsigned int i = 0; i < caljob_scenes->size(); i++)
      {
        (*caljob_scenes)[i]["scene_id"] >> temp_target.target_name;
        //ROS_INFO_STREAM("scene "<<temp_target.target_name);
        (*caljob_scenes)[i]["trigger_type"] >> temp_target.target_name;
        //ROS_INFO_STREAM("trig type "<<temp_target.target_name);
        const YAML::Node *obs_node = (*caljob_scenes)[i].FindValue("observations");
        ROS_INFO_STREAM("Found "<<obs_node->size() <<" observations within scene "<<i);
        for (unsigned int j = 0; j < obs_node->size(); j++)
        {
          ROS_INFO_STREAM("For obs "<<j);
          (*obs_node)[j]["camera"] >> temp_target.target_name;
          (*obs_node)[j]["target"] >> temp_target.target_name;
        }
      }
    }
    ROS_INFO_STREAM("Successfully read caljob  ");
  }	// end try
  catch (YAML::ParserException& e)
  {
    ROS_ERROR("load() Failed to read in caljob yaml file");
    ROS_ERROR_STREAM("Failed with exception "<< e.what());
    return (false);
=======
        blocks_for_ceres_.addMovingTarget(temp_target, scene_id);
      }
    }
    printf("Successfully read targets\n");
  } // end try
  catch (...)
  {
    printf("load() Failed to read in targets yaml file\n");
    //	ROS_ERROR("load() Failed to read in cameras yaml file");
    return (false);
  }
  //    ROS_INFO("successfuly read in cameras");
  return (true);
} // end load()

bool CeresBlocks::addStaticCamera(Camera camera_to_add)
{
  BOOST_FOREACH(Camera cam, static_cameras_)
  {
    if (cam.camera_name_ == camera_to_add.camera_name_)
      return (false); // camera already exists
  }
  static_cameras_.push_back(camera_to_add);
  return (true);
}
bool CeresBlocks::addStaticTarget(Target target_to_add)
{
  BOOST_FOREACH(Target targ, static_targets_)
  {
    if (targ.target_name == target_to_add.target_name)
      return (false); // target already exists
  }
  static_targets_.push_back(target_to_add);
  return (true);
}
bool CeresBlocks::addMovingCamera(Camera camera_to_add, int scene_id)
{
  BOOST_FOREACH(MovingCamera cam, moving_cameras_)
  {
    if (cam.cam.camera_name_ == camera_to_add.camera_name_ && cam.scene_id == scene_id)
      return (false); // camera already exists
  }
  MovingCamera Temp;
  Temp.cam = camera_to_add;
  Temp.scene_id = scene_id;
  moving_cameras_.push_back(Temp);
  return (true);
}
bool CeresBlocks::addMovingTarget(Target target_to_add, int scene_id)
{
  BOOST_FOREACH(MovingTarget targ, moving_targets_)
  {
    if (targ.targ.target_name == target_to_add.target_name && targ.scene_id == scene_id)
      return (false); // target already exists
>>>>>>> b2dc4061
  }
  MovingTarget Temp;
  Temp.targ = target_to_add;
  Temp.scene_id = scene_id;
  moving_targets_.push_back(Temp);
  return (true);
}

<<<<<<< HEAD
  return (true);
}	// end load()

bool CeresBlocks::addStaticCamera(Camera camera_to_add)
{
  BOOST_FOREACH(Camera cam, static_cameras_){
    if(cam.camera_name_ == camera_to_add.camera_name_) return(false); // camera already exists
  }
  static_cameras_.push_back(camera_to_add);
  return(true);
}
bool CeresBlocks::addStaticTarget(Target target_to_add)
{
  BOOST_FOREACH(Target targ, static_targets_){
    if(targ.target_name == target_to_add.target_name) return(false); // target already exists
  }
  static_targets_.push_back(target_to_add);
  return(true);
}
bool CeresBlocks::addMovingCamera(Camera camera_to_add, int scene_id)
{
  BOOST_FOREACH(MovingCamera cam, moving_cameras_){
    if(cam.cam.camera_name_ == camera_to_add.camera_name_ &&
        cam.scene_id == scene_id) return(false); // camera already exists
  }
  MovingCamera Temp;
  Temp.cam = camera_to_add;
  Temp.scene_id = scene_id;
  moving_cameras_.push_back(Temp);
  return(true);
}
bool CeresBlocks::addMovingTarget(Target target_to_add, int scene_id)
{
  BOOST_FOREACH(MovingTarget targ, moving_targets_){
    if(targ.targ.target_name == target_to_add.target_name &&
        targ.scene_id == scene_id) return(false); // target already exists
  }
  MovingTarget Temp;
  Temp.targ = target_to_add;
  Temp.scene_id = scene_id;
  moving_targets_.push_back(Temp);
  return(true);
}

=======
>>>>>>> b2dc4061
bool CalibrationJob::runOptimization()
{
  // take all the data collected and create a Ceres optimization problem and run it

  // the following is an example taken from some working code. Clearly it won't work with
  // our data structures, but I included it here as an example

  // Create residuals for each observation in the bundle adjustment problem. The
  // parameters for cameras and points are added automatically.
  ceres::Problem problem;

<<<<<<< HEAD
  // need a block of cameras
=======
  // need a block of cameras 
>>>>>>> b2dc4061
  // need a block of targets
  // these two lists need to be able to search for an existing item by name
  // and also an existing item by both name and scene id

  //  BOOST_FOREACH(ObservationScene Scene, os_){
  //    BOOST_FOREACH(CameraObservation CO, Scene.co){
  // determine if this is a new camera
<<<<<<< HEAD
  // Important Cases where we need to add a new camera:
  // 1. first time a fixed camera is observed
  // 2. First time in the scene a moving camera is observed
  // ADD camera if necessary
  //      BOOST_FOREACH(Observation O, CO.o)
  // determine if this is a new target
  // Important Cases where we need to add a new target:
  // 1. first time a fixed target is observed
  // 2. First time in the scene a moving target is observed
=======
  // Important Cases where we need to add a new camera: 
  // 1. first time a fixed camera is observed 
  // 2. First time in the scene a moving camera is observed 
  // ADD camera if necessary
  //      BOOST_FOREACH(Observation O, CO.o)
  // determine if this is a new target
  // Important Cases where we need to add a new target: 
  // 1. first time a fixed target is observed 
  // 2. First time in the scene a moving target is observed 
>>>>>>> b2dc4061

  // ADD all target points if necessary

  /*
   // Each Residual block takes a point and a camera as input and outputs a 2
   // dimensional residual. Internally, the cost function stores the observed
   // image location and compares the reprojection against the observation.
   ceres::CostFunction* cost_function =  Camera_reprj_error::Create(Ob[i].x,Ob[i].y);

<<<<<<< HEAD
   problem.AddResidualBlock(cost_function, NULL ,
   C.PB_extrinsics,
   C.PB_intrinsics,
=======
   problem.AddResidualBlock(cost_function, NULL , 
   C.PB_extrinsics, 
   C.PB_intrinsics, 
>>>>>>> b2dc4061
   Pts[i].PB);
   problem.SetParameterBlockConstant(C.PB_intrinsics);
   problem.SetParameterBlockConstant(Pts[i].PB);
   }
<<<<<<< HEAD

   // Make Ceres automatically detect the bundle structure. Note that the
   // standard solver, SPARSE_NORMAL_CHOLESKY, also works fine but it is slower
   // for standard bundle adjustment problems.
   ceres::Solver::Options options;
   options.linear_solver_type = ceres::DENSE_SCHUR;
   options.minimizer_progress_to_stdout = true;
   options.max_num_iterations = 1000;

   ceres::Solver::Summary summary;
   ceres::Solve(options, &problem, &summary);
   */
  return true;
}
} // end of namespace
=======

   // Make Ceres automatically detect the bundle structure. Note that the
   // standard solver, SPARSE_NORMAL_CHOLESKY, also works fine but it is slower
   // for standard bundle adjustment problems.
   ceres::Solver::Options options;
   options.linear_solver_type = ceres::DENSE_SCHUR;
   options.minimizer_progress_to_stdout = true;
   options.max_num_iterations = 1000;

   ceres::Solver::Summary summary;
   ceres::Solve(options, &problem, &summary);
   */
}
} // end of namespace

using industrial_extrinsic_cal::CalibrationJob;
using std::string;
int main()
{
  string camera_file_name("camera_def.yaml");
  string target_file_name("target_def.yaml");
  string caljob_file_name("caljob_def.yaml");
  CalibrationJob Cal_job(camera_file_name, target_file_name, caljob_file_name);
  printf("hello world\n");
  Cal_job.load();
}
>>>>>>> b2dc4061
<|MERGE_RESOLUTION|>--- conflicted
+++ resolved
@@ -54,17 +54,11 @@
   std::ifstream caljob_input_file(caljob_def_file_name_.c_str());
   if (camera_input_file.fail())
   {
-<<<<<<< HEAD
-    ROS_ERROR_STREAM(
-        "ERROR CalibrationJob::load(), couldn't open camera_input_file:    "<< camera_def_file_name_.c_str());
-=======
-    printf("ERROR CalibrationJob::load(), couldn't open camera_input_file: %s\n", camera_def_file_name_.c_str());
->>>>>>> b2dc4061
+    ROS_ERROR_STREAM("ERROR CalibrationJob::load(), couldn't open camera_input_file:    "<< camera_def_file_name_.c_str());
     return (false);
   }
   if (target_input_file.fail())
   {
-<<<<<<< HEAD
     ROS_ERROR_STREAM(
         "ERROR CalibrationJob::load(), couldn't open target_input_file:    "<< target_def_file_name_.c_str());
     return (false);
@@ -89,31 +83,6 @@
     if (const YAML::Node *camera_parameters = camera_doc.FindValue("static_cameras"))
     {
       ROS_INFO_STREAM("Found "<<camera_parameters->size()<<" static cameras ");
-=======
-    printf("ERROR CalibrationJob::load(), couldn't open target_input_file: %s\n", target_def_file_name_.c_str());
-    return (false);
-  }
-  if (caljob_input_file.fail())
-  {
-    printf("ERROR CalibrationJob::load(), couldn't open caljob_input_file: %s\n", caljob_def_file_name_.c_str());
-    return (false);
-  }
-
-  string temp_name;
-  CameraParameters temp_parameters;
-  unsigned int scene_id;
-  try
-  {
-    YAML::Parser camera_parser(camera_input_file);
-    YAML::Node camera_doc;
-    camera_parser.GetNextDocument(camera_doc);
-
-    // read in all static cameras
-    if (const YAML::Node *camera_parameters = camera_doc.FindValue("static_cameras"))
-    {
-
-      printf("Found %d static cameras\n", camera_parameters->size());
->>>>>>> b2dc4061
       for (unsigned int i = 0; i < camera_parameters->size(); i++)
       {
         (*camera_parameters)[i]["camera_name"] >> temp_name;
@@ -140,11 +109,7 @@
     // read in all moving cameras
     if (const YAML::Node *camera_parameters = camera_doc.FindValue("moving_cameras"))
     {
-<<<<<<< HEAD
       ROS_INFO_STREAM("Found "<<camera_parameters->size() << " moving cameras ");
-=======
-      printf("Found %d moving cameras\n", camera_parameters->size());
->>>>>>> b2dc4061
       for (unsigned int i = 0; i < camera_parameters->size(); i++)
       {
         (*camera_parameters)[i]["camera_name"] >> temp_name;
@@ -169,7 +134,6 @@
       }
     }
   } // end try
-<<<<<<< HEAD
   catch (YAML::ParserException& e)
   {
     ROS_INFO_STREAM("load() Failed to read in moving cameras from  yaml file ");
@@ -208,50 +172,12 @@
     {
       ROS_INFO_STREAM("Found "<<target_parameters->size() <<" targets ");
       temp_target.is_moving = false;
-=======
-  catch (...)
-  {
-    printf("load() Failed to read in moving cameras from  yaml file\n");
-    printf("camera name = %s \n", temp_name.c_str());
-    printf("angle_axis_ax = %lf \n", temp_parameters.angle_axis[0]);
-    printf("angle_axis_ay = %lf \n", temp_parameters.angle_axis[1]);
-    printf("angle_axis_az = %lf \n", temp_parameters.angle_axis[2]);
-    printf("position_x = %lf \n", temp_parameters.position[0]);
-    printf("position_y = %lf \n", temp_parameters.position[1]);
-    printf("position_z = %lf \n", temp_parameters.position[2]);
-    printf("focal_length_x = %lf \n", temp_parameters.focal_length_x);
-    printf("focal_length_y = %lf \n", temp_parameters.focal_length_y);
-    printf("center_x = %lf \n", temp_parameters.center_x);
-    printf("center_y = %lf \n", temp_parameters.center_y);
-    printf("distortion_k1 = %lf \n", temp_parameters.distortion_k1);
-    printf("distortion_k2 = %lf \n", temp_parameters.distortion_k2);
-    printf("distortion_k3 = %lf \n", temp_parameters.distortion_k3);
-    printf("distortion_p1 = %lf \n", temp_parameters.distortion_p1);
-    printf("distortion_p2 = %lf \n", temp_parameters.distortion_p2);
-    printf("scene_id = %u \n", scene_id);
-    //	ROS_ERROR("load() Failed to read in cameras yaml file");
-    return (false);
-  }
-  printf("Successfully read in cameras\n");
-
-  Target temp_target;
-  try
-  {
-    YAML::Parser target_parser(target_input_file);
-    YAML::Node target_doc;
-    target_parser.GetNextDocument(target_doc);
-
-    // read in all static targets
-    if (const YAML::Node *target_parameters = target_doc.FindValue("static_targets"))
-    {
-      printf("Found %d static targets\n", target_parameters->size());
-      temp_target.is_moving = false;
       for (unsigned int i = 0; i < target_parameters->size(); i++)
       {
         (*target_parameters)[i]["target_name"] >> temp_target.target_name;
         (*target_parameters)[i]["angle_axis_ax"] >> temp_target.pose.ax;
-        (*target_parameters)[i]["angle_axis_ax"] >> temp_target.pose.ay;
-        (*target_parameters)[i]["angle_axis_ay"] >> temp_target.pose.az;
+        (*target_parameters)[i]["angle_axis_ay"] >> temp_target.pose.ay;
+        (*target_parameters)[i]["angle_axis_az"] >> temp_target.pose.az;
         (*target_parameters)[i]["position_x"] >> temp_target.pose.x;
         (*target_parameters)[i]["position_y"] >> temp_target.pose.y;
         (*target_parameters)[i]["position_z"] >> temp_target.pose.z;
@@ -268,50 +194,6 @@
           temp_pnt3d.z = temp_pnt[2];
           temp_target.pts.push_back(temp_pnt3d);
         }
-        blocks_for_ceres_.addStaticTarget(temp_target);
-      }
-    }
-
-    // read in all moving targets
-    if (const YAML::Node *target_parameters = target_doc.FindValue("moving_targets"))
-    {
-      printf("Found %d moving targets\n", target_parameters->size());
-      Target temp_target;
-      unsigned int scene_id;
-      temp_target.is_moving = true;
->>>>>>> b2dc4061
-      for (unsigned int i = 0; i < target_parameters->size(); i++)
-      {
-        (*target_parameters)[i]["target_name"] >> temp_target.target_name;
-        (*target_parameters)[i]["angle_axis_ax"] >> temp_target.pose.ax;
-<<<<<<< HEAD
-        (*target_parameters)[i]["angle_axis_ay"] >> temp_target.pose.ay;
-        (*target_parameters)[i]["angle_axis_az"] >> temp_target.pose.az;
-        (*target_parameters)[i]["position_x"] >> temp_target.pose.x;
-        (*target_parameters)[i]["position_y"] >> temp_target.pose.y;
-        (*target_parameters)[i]["position_z"] >> temp_target.pose.z;
-=======
-        (*target_parameters)[i]["angle_axis_ax"] >> temp_target.pose.ay;
-        (*target_parameters)[i]["angle_axis_ay"] >> temp_target.pose.az;
-        (*target_parameters)[i]["position_x"] >> temp_target.pose.x;
-        (*target_parameters)[i]["position_y"] >> temp_target.pose.y;
-        (*target_parameters)[i]["position_z"] >> temp_target.pose.z;
-        (*target_parameters)[i]["scene_id"] >> scene_id;
->>>>>>> b2dc4061
-        (*target_parameters)[i]["num_points"] >> temp_target.num_points;
-        const YAML::Node *points_node = (*target_parameters)[i].FindValue("points");
-        for (int j = 0; j < points_node->size(); j++)
-        {
-          const YAML::Node *pnt_node = (*points_node)[j].FindValue("pnt");
-          std::vector<float> temp_pnt;
-          (*pnt_node) >> temp_pnt;
-          Point3d temp_pnt3d;
-          temp_pnt3d.x = temp_pnt[0];
-          temp_pnt3d.y = temp_pnt[1];
-          temp_pnt3d.z = temp_pnt[2];
-          temp_target.pts.push_back(temp_pnt3d);
-        }
-<<<<<<< HEAD
         blocks_for_ceres_.addStaticTarget(temp_target);
       }
     }
@@ -353,7 +235,7 @@
   } // end try
   catch (YAML::ParserException& e)
   {
-    ROS_ERROR("load() Failed to read in cameras yaml file");
+    ROS_ERROR("load() Failed to read in target yaml file");
     ROS_ERROR_STREAM("Failed with exception "<< e.what());
     return (false);
   }
@@ -395,73 +277,10 @@
     ROS_ERROR("load() Failed to read in caljob yaml file");
     ROS_ERROR_STREAM("Failed with exception "<< e.what());
     return (false);
-=======
-        blocks_for_ceres_.addMovingTarget(temp_target, scene_id);
-      }
-    }
-    printf("Successfully read targets\n");
-  } // end try
-  catch (...)
-  {
-    printf("load() Failed to read in targets yaml file\n");
-    //	ROS_ERROR("load() Failed to read in cameras yaml file");
-    return (false);
   }
   //    ROS_INFO("successfuly read in cameras");
   return (true);
 } // end load()
-
-bool CeresBlocks::addStaticCamera(Camera camera_to_add)
-{
-  BOOST_FOREACH(Camera cam, static_cameras_)
-  {
-    if (cam.camera_name_ == camera_to_add.camera_name_)
-      return (false); // camera already exists
-  }
-  static_cameras_.push_back(camera_to_add);
-  return (true);
-}
-bool CeresBlocks::addStaticTarget(Target target_to_add)
-{
-  BOOST_FOREACH(Target targ, static_targets_)
-  {
-    if (targ.target_name == target_to_add.target_name)
-      return (false); // target already exists
-  }
-  static_targets_.push_back(target_to_add);
-  return (true);
-}
-bool CeresBlocks::addMovingCamera(Camera camera_to_add, int scene_id)
-{
-  BOOST_FOREACH(MovingCamera cam, moving_cameras_)
-  {
-    if (cam.cam.camera_name_ == camera_to_add.camera_name_ && cam.scene_id == scene_id)
-      return (false); // camera already exists
-  }
-  MovingCamera Temp;
-  Temp.cam = camera_to_add;
-  Temp.scene_id = scene_id;
-  moving_cameras_.push_back(Temp);
-  return (true);
-}
-bool CeresBlocks::addMovingTarget(Target target_to_add, int scene_id)
-{
-  BOOST_FOREACH(MovingTarget targ, moving_targets_)
-  {
-    if (targ.targ.target_name == target_to_add.target_name && targ.scene_id == scene_id)
-      return (false); // target already exists
->>>>>>> b2dc4061
-  }
-  MovingTarget Temp;
-  Temp.targ = target_to_add;
-  Temp.scene_id = scene_id;
-  moving_targets_.push_back(Temp);
-  return (true);
-}
-
-<<<<<<< HEAD
-  return (true);
-}	// end load()
 
 bool CeresBlocks::addStaticCamera(Camera camera_to_add)
 {
@@ -504,8 +323,6 @@
   return(true);
 }
 
-=======
->>>>>>> b2dc4061
 bool CalibrationJob::runOptimization()
 {
   // take all the data collected and create a Ceres optimization problem and run it
@@ -517,11 +334,7 @@
   // parameters for cameras and points are added automatically.
   ceres::Problem problem;
 
-<<<<<<< HEAD
   // need a block of cameras
-=======
-  // need a block of cameras 
->>>>>>> b2dc4061
   // need a block of targets
   // these two lists need to be able to search for an existing item by name
   // and also an existing item by both name and scene id
@@ -529,7 +342,6 @@
   //  BOOST_FOREACH(ObservationScene Scene, os_){
   //    BOOST_FOREACH(CameraObservation CO, Scene.co){
   // determine if this is a new camera
-<<<<<<< HEAD
   // Important Cases where we need to add a new camera:
   // 1. first time a fixed camera is observed
   // 2. First time in the scene a moving camera is observed
@@ -539,17 +351,6 @@
   // Important Cases where we need to add a new target:
   // 1. first time a fixed target is observed
   // 2. First time in the scene a moving target is observed
-=======
-  // Important Cases where we need to add a new camera: 
-  // 1. first time a fixed camera is observed 
-  // 2. First time in the scene a moving camera is observed 
-  // ADD camera if necessary
-  //      BOOST_FOREACH(Observation O, CO.o)
-  // determine if this is a new target
-  // Important Cases where we need to add a new target: 
-  // 1. first time a fixed target is observed 
-  // 2. First time in the scene a moving target is observed 
->>>>>>> b2dc4061
 
   // ADD all target points if necessary
 
@@ -559,20 +360,13 @@
    // image location and compares the reprojection against the observation.
    ceres::CostFunction* cost_function =  Camera_reprj_error::Create(Ob[i].x,Ob[i].y);
 
-<<<<<<< HEAD
    problem.AddResidualBlock(cost_function, NULL ,
    C.PB_extrinsics,
    C.PB_intrinsics,
-=======
-   problem.AddResidualBlock(cost_function, NULL , 
-   C.PB_extrinsics, 
-   C.PB_intrinsics, 
->>>>>>> b2dc4061
    Pts[i].PB);
    problem.SetParameterBlockConstant(C.PB_intrinsics);
    problem.SetParameterBlockConstant(Pts[i].PB);
    }
-<<<<<<< HEAD
 
    // Make Ceres automatically detect the bundle structure. Note that the
    // standard solver, SPARSE_NORMAL_CHOLESKY, also works fine but it is slower
@@ -587,32 +381,4 @@
    */
   return true;
 }
-} // end of namespace
-=======
-
-   // Make Ceres automatically detect the bundle structure. Note that the
-   // standard solver, SPARSE_NORMAL_CHOLESKY, also works fine but it is slower
-   // for standard bundle adjustment problems.
-   ceres::Solver::Options options;
-   options.linear_solver_type = ceres::DENSE_SCHUR;
-   options.minimizer_progress_to_stdout = true;
-   options.max_num_iterations = 1000;
-
-   ceres::Solver::Summary summary;
-   ceres::Solve(options, &problem, &summary);
-   */
-}
-} // end of namespace
-
-using industrial_extrinsic_cal::CalibrationJob;
-using std::string;
-int main()
-{
-  string camera_file_name("camera_def.yaml");
-  string target_file_name("target_def.yaml");
-  string caljob_file_name("caljob_def.yaml");
-  CalibrationJob Cal_job(camera_file_name, target_file_name, caljob_file_name);
-  printf("hello world\n");
-  Cal_job.load();
-}
->>>>>>> b2dc4061
+} // end of namespace
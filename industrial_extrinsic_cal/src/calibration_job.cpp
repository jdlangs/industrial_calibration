/*
 * Software License Agreement (Apache License)
 *
 * Copyright (c) 2013, Southwest Research Institute
 *
 * Licensed under the Apache License, Version 2.0 (the "License");
 * you may not use this file except in compliance with the License.
 * You may obtain a copy of the License at
 *
 *   http://www.apache.org/licenses/LICENSE-2.0
 *
 * Unless required by applicable law or agreed to in writing, software
 * distributed under the License is distributed on an "AS IS" BASIS,
 * WITHOUT WARRANTIES OR CONDITIONS OF ANY KIND, either express or implied.
 * See the License for the specific language governing permissions and
 * limitations under the License.
 */

#include <ostream>
#include <stdio.h>
#include <fstream>
#include <yaml-cpp/yaml.h>
#include <boost/foreach.hpp>
#include "ceres/ceres.h"
#include "ceres/rotation.h"
#include <industrial_extrinsic_cal/basic_types.h>
#include <industrial_extrinsic_cal/calibration_job.hpp>
#include <industrial_extrinsic_cal/camera_observer.hpp>
#include <industrial_extrinsic_cal/ceres_costs_utils.hpp>

// ROS includes
#include <ros/ros.h>
#include <camera_info_manager/camera_info_manager.h>

namespace industrial_extrinsic_cal
{

using std::string;
using boost::shared_ptr;
using boost::make_shared;
using ceres::CostFunction;
Camera::Camera()
{
  camera_name_ = "NONE";
  is_moving_ = false;
}

Camera::Camera(string name, CameraParameters camera_parameters, bool is_moving) :
    camera_name_(name), camera_parameters_(camera_parameters_), is_moving_(is_moving)
{
}

Camera::~Camera()
{
}

bool Camera::isMoving()
{
  return (is_moving_);
}

void ObservationScene::addObservationToScene(ObservationCmd new_obs_cmd)
{
  // this next block of code maintains a list of the cameras in a scene
  bool camera_already_in_scene = false;
  BOOST_FOREACH(ObservationCmd command, observation_command_list_)
  {
    BOOST_FOREACH(shared_ptr<Camera> camera, cameras_in_scene_)
    {
      if (camera->camera_name_ == new_obs_cmd.camera->camera_name_)
      {
        camera_already_in_scene = true;
      }
    }
  }
  if (!camera_already_in_scene)
  {
    cameras_in_scene_.push_back(new_obs_cmd.camera);
  }
  // end of code block to maintain list of cameras in scene

  // add observation
  observation_command_list_.push_back(new_obs_cmd);
}
CeresBlocks::CeresBlocks()
{
}
CeresBlocks::~CeresBlocks()
{
  clearCamerasTargets();
}
void CeresBlocks::clearCamerasTargets()
{
  static_cameras_.clear();
  static_targets_.clear();
  moving_cameras_.clear();
  moving_targets_.clear();
}
P_BLOCK CeresBlocks::getStaticCameraParameterBlockIntrinsics(string camera_name)
{
  // static cameras should have unique name
  BOOST_FOREACH(shared_ptr<Camera> camera, static_cameras_)
  {
    if (camera_name == camera->camera_name_)
    {
      P_BLOCK intrinsics = &(camera->camera_parameters_.pb_intrinsics[0]);
      return (intrinsics);
    }
  }
  return (NULL);
}
P_BLOCK CeresBlocks::getMovingCameraParameterBlockIntrinsics(string camera_name)
{
  // we use the intrinsic parameters from the first time the camera appears in the list
  // subsequent cameras with this name also have intrinsic parameters, but these are
  // never used as parameter blocks, only their extrinsics are used
  BOOST_FOREACH(shared_ptr<MovingCamera> moving_camera, moving_cameras_)
  {
    if (camera_name == moving_camera->cam->camera_name_)
    {
      P_BLOCK intrinsics = &(moving_camera->cam->camera_parameters_.pb_intrinsics[0]);
      return (intrinsics);
    }
  }
  return (NULL);
}
P_BLOCK CeresBlocks::getStaticCameraParameterBlockExtrinsics(string camera_name)
{
  // static cameras should have unique name
  BOOST_FOREACH(shared_ptr<Camera> camera, static_cameras_)
  {
    if (camera_name == camera->camera_name_)
    {
      P_BLOCK extrinsics = &(camera->camera_parameters_.pb_extrinsics[0]);
      return (extrinsics);
    }
  }
  return (NULL);

}
P_BLOCK CeresBlocks::getMovingCameraParameterBlockExtrinsics(string camera_name, int scene_id)
{
  BOOST_FOREACH(shared_ptr<MovingCamera> camera, moving_cameras_)
  {
    if (camera_name == camera->cam->camera_name_ && scene_id == camera->scene_id)
    {
      P_BLOCK extrinsics = &(camera->cam->camera_parameters_.pb_extrinsics[0]);
      return (extrinsics);
    }
  }
  return (NULL);

}
P_BLOCK CeresBlocks::getStaticTargetPoseParameterBlock(string target_name)
{
  BOOST_FOREACH(shared_ptr<Target> target, static_targets_)
  {
    if (target_name == target->target_name)
    {
      P_BLOCK pose = &(target->pose.pb_pose[0]);
      return (pose);
    }
  }
  return (NULL);
}
P_BLOCK CeresBlocks::getStaticTargetPointParameterBlock(string target_name, int point_id)
{
  BOOST_FOREACH(shared_ptr<Target> target, static_targets_)
  {
    if (target_name == target->target_name)
    {
      P_BLOCK point_position = &(target->pts[point_id].pb[0]);
      return (point_position);
    }
  }
  return (NULL);
}
P_BLOCK CeresBlocks::getMovingTargetPoseParameterBlock(string target_name, int scene_id)
{
  BOOST_FOREACH(shared_ptr<MovingTarget> moving_target, moving_targets_)
  {
    if (target_name == moving_target->targ->target_name && scene_id == moving_target->scene_id)
    {
      P_BLOCK pose = &(moving_target->targ->pose.pb_pose[0]);
      return (pose);
    }
  }
  return (NULL);
}
P_BLOCK CeresBlocks::getMovingTargetPointParameterBlock(string target_name, int pnt_id)
{
  // note scene_id unnecessary here since regarless of scene th point's location relative to
  // the target frame does not change
  BOOST_FOREACH(shared_ptr<MovingTarget> moving_target, moving_targets_)
  {
    if (target_name == moving_target->targ->target_name)
    {
      P_BLOCK point_position = &(moving_target->targ->pts[pnt_id].pb[0]);
      return (point_position);
    }
  }
  return (NULL);
}

ObservationDataPointList::ObservationDataPointList()
{
}
;

ObservationDataPointList::~ObservationDataPointList()
{
}
;

void ObservationDataPointList::addObservationPoint(ObservationDataPoint new_data_point)
{
  items.push_back(new_data_point);
}

bool CalibrationJob::run()
{
  runObservations();
  runOptimization();
}

bool CalibrationJob::runObservations()
{
  this->ceres_blocks_.clearCamerasTargets();
  // For each scene
  BOOST_FOREACH(ObservationScene current_scene, scene_list_)
  {
    int scene_id = current_scene.get_id();

    // clear all observations from every camera
    ROS_INFO_STREAM("Processing Scene " << scene_id);

    // add observations to every camera
    BOOST_FOREACH(shared_ptr<Camera> current_camera, current_scene.cameras_in_scene_)
    {
      current_camera->camera_observer_->clearObservations(); // clear any recorded data
      current_camera->camera_observer_->clearTargets(); // clear all targets
    }

    // add each target to each cameras observations
    BOOST_FOREACH(ObservationCmd o_command, current_scene.observation_command_list_)
    {
      // configure to find target in roi
      o_command.camera->camera_observer_->addTarget(o_command.target, o_command.roi);
    }
    // trigger the cameras
    BOOST_FOREACH( shared_ptr<Camera> current_camera, current_scene.cameras_in_scene_)
    {
      current_camera->camera_observer_->triggerCamera();
    }
    // collect results
    P_BLOCK intrinsics;
    P_BLOCK extrinsics;
    P_BLOCK target_pose;
    P_BLOCK pnt_pos;
    std::string camera_name;
    std::string target_name;

    // for each camera in scene
    BOOST_FOREACH( shared_ptr<Camera> camera, current_scene.cameras_in_scene_)
    {
      // wait until observation is done
      while (!camera->camera_observer_->observationsDone())
        ;

      camera_name = camera->camera_name_;
      if (camera->isMoving())
      {
        // next line does nothing if camera already exist in blocks
        ceres_blocks_.addMovingCamera(camera, scene_id);
        intrinsics = ceres_blocks_.getMovingCameraParameterBlockIntrinsics(camera_name);
        extrinsics = ceres_blocks_.getMovingCameraParameterBlockExtrinsics(camera_name, scene_id);
      }
      else
      {
        // next line does nothing if camera already exist in blocks
        ceres_blocks_.addStaticCamera(camera);
        intrinsics = ceres_blocks_.getStaticCameraParameterBlockIntrinsics(camera_name);
        extrinsics = ceres_blocks_.getStaticCameraParameterBlockExtrinsics(camera_name);
      }

      // Get the observations
      CameraObservations camera_observations;
      int number_returned;
      number_returned = camera->camera_observer_->getObservations(camera_observations);

      BOOST_FOREACH(Observation observation, camera_observations.observations)
      {
        target_name = observation.target->target_name;
        int pnt_id = observation.point_id;
        double observation_x = observation.image_loc_x;
        double observation_y = observation.image_loc_y;
        if (observation.target->is_moving)
        {
          ceres_blocks_.addMovingTarget(observation.target, scene_id);
          target_pose = ceres_blocks_.getMovingTargetPoseParameterBlock(target_name, scene_id);
          pnt_pos = ceres_blocks_.getMovingTargetPointParameterBlock(target_name, pnt_id);
        }
        else
        {
          ceres_blocks_.addStaticTarget(observation.target); // if exist, does nothing
          target_pose = ceres_blocks_.getStaticTargetPoseParameterBlock(target_name);
          pnt_pos = ceres_blocks_.getStaticTargetPointParameterBlock(target_name, pnt_id);
        }
        ObservationDataPoint temp_ODP(camera_name, target_name, scene_id, intrinsics, extrinsics, pnt_id, target_pose,
                                      pnt_pos, observation_x, observation_y);
        observation_data_point_list.addObservationPoint(temp_ODP);
      }
    }
  } // end for each scene
}

bool CalibrationJob::load()
{
  std::ifstream camera_input_file(camera_def_file_name_.c_str());
  std::ifstream target_input_file(target_def_file_name_.c_str());
  std::ifstream caljob_input_file(caljob_def_file_name_.c_str());
  if (camera_input_file.fail())
  {
    ROS_ERROR_STREAM(
        "ERROR CalibrationJob::load(), couldn't open camera_input_file:    "<< camera_def_file_name_.c_str());
    return (false);
  }
  if (target_input_file.fail())
  {
    ROS_ERROR_STREAM(
        "ERROR CalibrationJob::load(), couldn't open target_input_file:    "<< target_def_file_name_.c_str());
    return (false);
  }
  if (caljob_input_file.fail())
  {
    ROS_ERROR_STREAM(
        "ERROR CalibrationJob::load(), couldn't open caljob_input_file:    "<< caljob_def_file_name_.c_str());
    return (false);
  }

  string temp_name;
  CameraParameters temp_parameters;
  unsigned int scene_id;
  try
  {
    YAML::Parser camera_parser(camera_input_file);
    YAML::Node camera_doc;
    camera_parser.GetNextDocument(camera_doc);

    // read in all static cameras
    if (const YAML::Node *camera_parameters = camera_doc.FindValue("static_cameras"))
    {
      ROS_INFO_STREAM("Found "<<camera_parameters->size()<<" static cameras ");
      for (unsigned int i = 0; i < camera_parameters->size(); i++)
      {
        (*camera_parameters)[i]["camera_name"] >> temp_name;
        (*camera_parameters)[i]["angle_axis_ax"] >> temp_parameters.angle_axis[0];
        (*camera_parameters)[i]["angle_axis_ay"] >> temp_parameters.angle_axis[1];
        (*camera_parameters)[i]["angle_axis_az"] >> temp_parameters.angle_axis[2];
        (*camera_parameters)[i]["position_x"] >> temp_parameters.position[0];
        (*camera_parameters)[i]["position_y"] >> temp_parameters.position[1];
        (*camera_parameters)[i]["position_z"] >> temp_parameters.position[2];
        (*camera_parameters)[i]["focal_length_x"] >> temp_parameters.focal_length_x;
        (*camera_parameters)[i]["focal_length_y"] >> temp_parameters.focal_length_y;
        (*camera_parameters)[i]["center_x"] >> temp_parameters.center_x;
        (*camera_parameters)[i]["center_y"] >> temp_parameters.center_y;
        (*camera_parameters)[i]["distortion_k1"] >> temp_parameters.distortion_k1;
        (*camera_parameters)[i]["distortion_k2"] >> temp_parameters.distortion_k2;
        (*camera_parameters)[i]["distortion_k3"] >> temp_parameters.distortion_k3;
        (*camera_parameters)[i]["distortion_p1"] >> temp_parameters.distortion_p1;
        (*camera_parameters)[i]["distortion_p2"] >> temp_parameters.distortion_p2;
        // create a static camera
        shared_ptr<Camera> temp_camera = make_shared<Camera>(temp_name, temp_parameters, false);

        ceres_blocks_.addStaticCamera(temp_camera);
      }
    }

    // read in all moving cameras
    if (const YAML::Node *camera_parameters = camera_doc.FindValue("moving_cameras"))
    {
      ROS_INFO_STREAM("Found "<<camera_parameters->size() << " moving cameras ");
      for (unsigned int i = 0; i < camera_parameters->size(); i++)
      {
        (*camera_parameters)[i]["camera_name"] >> temp_name;
        (*camera_parameters)[i]["angle_axis_ax"] >> temp_parameters.angle_axis[0];
        (*camera_parameters)[i]["angle_axis_ay"] >> temp_parameters.angle_axis[1];
        (*camera_parameters)[i]["angle_axis_az"] >> temp_parameters.angle_axis[2];
        (*camera_parameters)[i]["position_x"] >> temp_parameters.position[0];
        (*camera_parameters)[i]["position_y"] >> temp_parameters.position[1];
        (*camera_parameters)[i]["position_z"] >> temp_parameters.position[2];
        (*camera_parameters)[i]["focal_length_x"] >> temp_parameters.focal_length_x;
        (*camera_parameters)[i]["focal_length_y"] >> temp_parameters.focal_length_y;
        (*camera_parameters)[i]["center_x"] >> temp_parameters.center_x;
        (*camera_parameters)[i]["center_y"] >> temp_parameters.center_y;
        (*camera_parameters)[i]["distortion_k1"] >> temp_parameters.distortion_k1;
        (*camera_parameters)[i]["distortion_k2"] >> temp_parameters.distortion_k2;
        (*camera_parameters)[i]["distortion_k3"] >> temp_parameters.distortion_k3;
        (*camera_parameters)[i]["distortion_p1"] >> temp_parameters.distortion_p1;
        (*camera_parameters)[i]["distortion_p2"] >> temp_parameters.distortion_p2;
        (*camera_parameters)[i]["scene_id"] >> scene_id;
        shared_ptr<Camera> temp_camera = make_shared<Camera>(temp_name, temp_parameters, true);
        ceres_blocks_.addMovingCamera(temp_camera, scene_id);
      }
    }
  } // end try
  catch (YAML::ParserException& e)
  {
    ROS_INFO_STREAM("load() Failed to read in moving cameras from  yaml file ");
    ROS_INFO_STREAM("camera name =     "<<temp_name.c_str());
    ROS_INFO_STREAM("angle_axis_ax =  "<<temp_parameters.angle_axis[0]);
    ROS_INFO_STREAM("angle_axis_ay = "<<temp_parameters.angle_axis[1]);
    ROS_INFO_STREAM("angle_axis_az =  "<<temp_parameters.angle_axis[2]);
    ROS_INFO_STREAM("position_x =  "<<temp_parameters.position[0]);
    ROS_INFO_STREAM("position_y =  "<<temp_parameters.position[1]);
    ROS_INFO_STREAM("position_z =  "<<temp_parameters.position[2]);
    ROS_INFO_STREAM("focal_length_x =  "<<temp_parameters.focal_length_x);
    ROS_INFO_STREAM("focal_length_y =  "<<temp_parameters.focal_length_y);
    ROS_INFO_STREAM("center_x = "<<temp_parameters.center_x);
    ROS_INFO_STREAM("center_y =  "<<temp_parameters.center_y);
    ROS_INFO_STREAM("distortion_k1 =  "<<temp_parameters.distortion_k1);
    ROS_INFO_STREAM("distortion_k2 =  "<<temp_parameters.distortion_k2);
    ROS_INFO_STREAM("distortion_k3 =  "<<temp_parameters.distortion_k3);
    ROS_INFO_STREAM("distortion_p1 =  "<<temp_parameters.distortion_p1);
    ROS_INFO_STREAM("distortion_p2 =  "<<temp_parameters.distortion_p2);
    ROS_INFO_STREAM("scene_id = "<<scene_id);
    ROS_ERROR("load() Failed to read in cameras yaml file");
    ROS_ERROR_STREAM("Failed with exception "<< e.what());
    return (false);
  }
  ROS_INFO_STREAM("Successfully read in cameras ");

  Target temp_target;
  try
  {
    YAML::Parser target_parser(target_input_file);
    YAML::Node target_doc;
    target_parser.GetNextDocument(target_doc);

    // read in all static targets
    if (const YAML::Node *target_parameters = target_doc.FindValue("static_targets"))
    {
      ROS_INFO_STREAM("Found "<<target_parameters->size() <<" targets ");
      shared_ptr<Target> temp_target = make_shared<Target>();
      temp_target->is_moving = false;
      for (unsigned int i = 0; i < target_parameters->size(); i++)
      {
        (*target_parameters)[i]["target_name"] >> temp_target->target_name;
        (*target_parameters)[i]["angle_axis_ax"] >> temp_target->pose.ax;
        (*target_parameters)[i]["angle_axis_ay"] >> temp_target->pose.ay;
        (*target_parameters)[i]["angle_axis_az"] >> temp_target->pose.az;
        (*target_parameters)[i]["position_x"] >> temp_target->pose.x;
        (*target_parameters)[i]["position_y"] >> temp_target->pose.y;
        (*target_parameters)[i]["position_z"] >> temp_target->pose.z;
        (*target_parameters)[i]["num_points"] >> temp_target->num_points;
        const YAML::Node *points_node = (*target_parameters)[i].FindValue("points");
        for (int j = 0; j < points_node->size(); j++)
        {
          const YAML::Node *pnt_node = (*points_node)[j].FindValue("pnt");
          std::vector<float> temp_pnt;
          (*pnt_node) >> temp_pnt;
          Point3d temp_pnt3d;
          temp_pnt3d.x = temp_pnt[0];
          temp_pnt3d.y = temp_pnt[1];
          temp_pnt3d.z = temp_pnt[2];
          temp_target->pts.push_back(temp_pnt3d);
        }
        ceres_blocks_.addStaticTarget(temp_target);
      }
    }

    // read in all moving targets
    if (const YAML::Node *target_parameters = target_doc.FindValue("moving_targets"))
    {
      ROS_INFO_STREAM("Found "<<target_parameters->size() <<"  moving targets ");
      shared_ptr<Target> temp_target = make_shared<Target>();
      unsigned int scene_id;
      temp_target->is_moving = true;
      for (unsigned int i = 0; i < target_parameters->size(); i++)
      {
        (*target_parameters)[i]["target_name"] >> temp_target->target_name;
        (*target_parameters)[i]["angle_axis_ax"] >> temp_target->pose.ax;
        (*target_parameters)[i]["angle_axis_ax"] >> temp_target->pose.ay;
        (*target_parameters)[i]["angle_axis_ay"] >> temp_target->pose.az;
        (*target_parameters)[i]["position_x"] >> temp_target->pose.x;
        (*target_parameters)[i]["position_y"] >> temp_target->pose.y;
        (*target_parameters)[i]["position_z"] >> temp_target->pose.z;
        (*target_parameters)[i]["scene_id"] >> scene_id;
        (*target_parameters)[i]["num_points"] >> temp_target->num_points;
        const YAML::Node *points_node = (*target_parameters)[i].FindValue("points");
        for (int j = 0; j < points_node->size(); j++)
        {
          const YAML::Node *pnt_node = (*points_node)[j].FindValue("pnt");
          std::vector<float> temp_pnt;
          (*pnt_node) >> temp_pnt;
          Point3d temp_pnt3d;
          temp_pnt3d.x = temp_pnt[0];
          temp_pnt3d.y = temp_pnt[1];
          temp_pnt3d.z = temp_pnt[2];
          temp_target->pts.push_back(temp_pnt3d);
        }
        ceres_blocks_.addMovingTarget(temp_target, scene_id);
      }
    }
    ROS_INFO_STREAM("Successfully read targets ");
  } // end try
  catch (YAML::ParserException& e)
  {
    ROS_ERROR("load() Failed to read in target yaml file");
    ROS_ERROR_STREAM("Failed with exception "<< e.what());
    return (false);
  }
  //	ROS_ERROR("load() Failed to read in cameras yaml file");
  //Target temp_target;
  //Read in cal job parameters
  try
  {
    YAML::Parser caljob_parser(caljob_input_file);
    YAML::Node caljob_doc;
    caljob_parser.GetNextDocument(caljob_doc);

    shared_ptr<Target> temp_target = make_shared<Target>();

    caljob_doc["reference_frame"] >> temp_target->target_name;
    caljob_doc["optimization_parameters"] >> temp_target->target_name;
    // read in all scenes
    if (const YAML::Node *caljob_scenes = caljob_doc.FindValue("scenes"))
    {
      ROS_INFO_STREAM("Found "<<caljob_scenes->size() <<" scenes");
      for (unsigned int i = 0; i < caljob_scenes->size(); i++)
      {
        (*caljob_scenes)[i]["scene_id"] >> temp_target->target_name;
        //ROS_INFO_STREAM("scene "<<temp_target->target_name);
        (*caljob_scenes)[i]["trigger_type"] >> temp_target->target_name;
        //ROS_INFO_STREAM("trig type "<<temp_target->target_name);
        const YAML::Node *obs_node = (*caljob_scenes)[i].FindValue("observations");
        ROS_INFO_STREAM("Found "<<obs_node->size() <<" observations within scene "<<i);
        for (unsigned int j = 0; j < obs_node->size(); j++)
        {
          ROS_INFO_STREAM("For obs "<<j);
          (*obs_node)[j]["camera"] >> temp_target->target_name;
          (*obs_node)[j]["target"] >> temp_target->target_name;
        }
      }
    }
    ROS_INFO_STREAM("Successfully read caljob  ");
  } // end try
  catch (YAML::ParserException& e)
  {
    ROS_ERROR("load() Failed to read in caljob yaml file");
    ROS_ERROR_STREAM("Failed with exception "<< e.what());
    return (false);
  }
  //    ROS_INFO("successfuly read in cameras");
  return (true);
} // end load()

bool CeresBlocks::addStaticCamera(shared_ptr<Camera> camera_to_add)
{
  BOOST_FOREACH(shared_ptr<Camera> cam, static_cameras_)
  {
    if (cam->camera_name_ == camera_to_add->camera_name_)
      return (false); // camera already exists
  }
  static_cameras_.push_back(camera_to_add);
  return (true);
}
bool CeresBlocks::addStaticTarget(shared_ptr<Target> target_to_add)
{
  BOOST_FOREACH(shared_ptr<Target> targ, static_targets_)
  {
    if (targ->target_name == target_to_add->target_name)
      return (false); // target already exists
  }
  static_targets_.push_back(target_to_add);
  return (true);
}
bool CeresBlocks::addMovingCamera(shared_ptr<Camera> camera_to_add, int scene_id)
{
  BOOST_FOREACH(shared_ptr<MovingCamera> cam, moving_cameras_)
  {
    if (cam->cam->camera_name_ == camera_to_add->camera_name_ && cam->scene_id == scene_id)
      return (false); // camera already exists
  }
  // this next line allocates the memory for a moving camera
  shared_ptr<MovingCamera> temp_moving_camera = make_shared<MovingCamera>();
  // this next line allocates the memory for the actual camera
  shared_ptr<Camera> temp_camera = make_shared<Camera>(camera_to_add->camera_name_, camera_to_add->camera_parameters_,
                                                       true);
  temp_moving_camera->cam = temp_camera;
  temp_moving_camera->scene_id = scene_id;
  moving_cameras_.push_back(temp_moving_camera);
  return (true);
}
bool CeresBlocks::addMovingTarget(shared_ptr<Target> target_to_add, int scene_id)
{
  BOOST_FOREACH(shared_ptr<MovingTarget> targ, moving_targets_)
  {
    if (targ->targ->target_name == target_to_add->target_name && targ->scene_id == scene_id)
      return (false); // target already exists
  }
  shared_ptr<MovingTarget> temp_moving_target = make_shared<MovingTarget>();
  shared_ptr<Target> temp_camera = make_shared<Target>();
  temp_moving_target->targ = target_to_add;
  temp_moving_target->scene_id = scene_id;
  moving_targets_.push_back(temp_moving_target);
  return (true);
}

bool CalibrationJob::runOptimization()
{
  // take all the data collected and create a Ceres optimization problem and run it

  BOOST_FOREACH(ObservationDataPoint ODP, observation_data_point_list.items)
  {
    // take all the data collected and create a Ceres optimization problem and run it

    BOOST_FOREACH(ObservationDataPoint ODP, observation_data_point_list.items){
      // create cost function
      // there are several options
      // 1. the complete reprojection error cost function "Create(obs_x,obs_y)"
      //    this cost function has the following parameters:
      //      a. camera intrinsics
      //      b. camera extrinsics
      //      c. target pose
      //      d. point location in target frame
      // 2. the same as 1, but without d  "Create(obs_x,obs_y,t_pnt_x, t_pnt_y, t_pnt_z)
      // 3. the same as 1, but without a  "Create(obs_x,obs_y,fx,fy,cx,cy,cz)"
      //    Note that this one assumes we are using rectified images to compute the observations
      // 4. the same as 3, point location fixed too "Create(obs_x,obs_y,fx,fy,cx,cy,cz,t_x,t_y,t_z)"
      // 5. the same as 4, but with target in known location
      //    "Create(obs_x,obs_y,fx,fy,cx,cy,cz,t_x,t_y,t_z,p_tx,p_ty,p_tz,p_ax,p_ay,p_az)"

<<<<<<< HEAD
=======
    // need a block of cameras 
    // need a block of targets
    // these two lists need to be able to search for an existing item by name
    // and also an existing item by both name and scene id
>>>>>>> 41ed612a

      // pull out the constants from the observation point data
      double focal_length_x = ODP.camera_intrinsics_[0]; // TODO, make this not so ugly
      double focal_length_y = ODP.camera_intrinsics_[1];
      double center_pnt_x   = ODP.camera_intrinsics_[2];
      double center_pnt_y   = ODP.camera_intrinsics_[3];
      double image_x        = ODP.image_x_;
      double image_y        = ODP.image_y_;
      double point_x        = ODP.point_position_[0];// location of point within target frame
      double point_y        = ODP.point_position_[1];
      double point_z        = ODP.point_position_[2];
      
      // create the cost function
      CostFunction* cost_function = TargetCameraReprjErrorNoDistortion::Create(image_x, image_y,
									       focal_length_x, 
									       focal_length_y,
									       center_pnt_x,
									       center_pnt_y,
									       point_x,
									       point_y,
									       point_z);

      // pull out pointers to the parameter blocks in the observation point data
      P_BLOCK extrinsics    = ODP.camera_extrinsics_;
      P_BLOCK target_pose   = ODP.target_pose_;

      // add it as a residual using parameter blocks
      problem_.AddResidualBlock(cost_function, NULL , extrinsics, target_pose);

    }

    //    ceres::CostFunction* cost_function =  Camera_reprj_error::Create(Ob[i].x,Ob[i].y);

    //    problem_.AddResidualBlock(cost_function, NULL ,
    //    C.PB_extrinsics,
    //    C.PB_intrinsics,
    //    Pts[i].PB);
    //    problem.SetParameterBlockConstant(C.PB_intrinsics);
    //    problem.SetParameterBlockConstant(Pts[i].PB);


    // Make Ceres automatically detect the bundle structure. Note that the
    // standard solver, SPARSE_NORMAL_CHOLESKY, also works fine but it is slower
    // for standard bundle adjustment problems.
    ceres::Solver::Options options;
    options.linear_solver_type = ceres::DENSE_SCHUR;
    options.minimizer_progress_to_stdout = true;
    options.max_num_iterations = 1000;

    ceres::Solver::Summary summary;
    //    ceres::Solve(options, &problem, &summary);


    return true;
  }
  return true;
}
} // end of namespace

using industrial_extrinsic_cal::CalibrationJob;
using std::string;
int main()
{
  string camera_file_name("camera_def.yaml");
  string target_file_name("target_def.yaml");
  string caljob_file_name("caljob_def.yaml");
  CalibrationJob Cal_job(camera_file_name, target_file_name, caljob_file_name);
  printf("hello world\n");
  Cal_job.load();
}<|MERGE_RESOLUTION|>--- conflicted
+++ resolved
@@ -631,14 +631,6 @@
       // 5. the same as 4, but with target in known location
       //    "Create(obs_x,obs_y,fx,fy,cx,cy,cz,t_x,t_y,t_z,p_tx,p_ty,p_tz,p_ax,p_ay,p_az)"
 
-<<<<<<< HEAD
-=======
-    // need a block of cameras 
-    // need a block of targets
-    // these two lists need to be able to search for an existing item by name
-    // and also an existing item by both name and scene id
->>>>>>> 41ed612a
-
       // pull out the constants from the observation point data
       double focal_length_x = ODP.camera_intrinsics_[0]; // TODO, make this not so ugly
       double focal_length_y = ODP.camera_intrinsics_[1];

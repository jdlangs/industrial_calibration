/*
 * Software License Agreement (Apache License)
 *
 * Copyright (c) 2013, Southwest Research Institute
 *
 * Licensed under the Apache License, Version 2.0 (the "License");
 * you may not use this file except in compliance with the License.
 * You may obtain a copy of the License at
 *
 *   http://www.apache.org/licenses/LICENSE-2.0
 *
 * Unless required by applicable law or agreed to in writing, software
 * distributed under the License is distributed on an "AS IS" BASIS,
 * WITHOUT WARRANTIES OR CONDITIONS OF ANY KIND, either express or implied.
 * See the License for the specific language governing permissions and
 * limitations under the License.
 */

#include <ostream>
#include <stdio.h>
#include <fstream>
#include <yaml-cpp/yaml.h>
#include <boost/foreach.hpp>
#include "ceres/ceres.h"
#include "ceres/rotation.h"
#include <industrial_extrinsic_cal/basic_types.h>
#include <industrial_extrinsic_cal/calibration_job.hpp>
#include <industrial_extrinsic_cal/camera_observer.hpp>
#include <industrial_extrinsic_cal/ceres_costs_utils.hpp>

// ROS includes
#include <ros/ros.h>
#include <camera_info_manager/camera_info_manager.h>

namespace industrial_extrinsic_cal
{

using std::string;
using boost::shared_ptr;
using boost::make_shared;
using ceres::CostFunction;
Camera::Camera()
{
  camera_name_ = "NONE";
  is_moving_ = false;
}

Camera::Camera(string name, CameraParameters camera_parameters, bool is_moving) :
    camera_name_(name), camera_parameters_(camera_parameters_), is_moving_(is_moving)
{
}

Camera::~Camera()
{
}

bool Camera::isMoving()
{
  return (is_moving_);
}

void ObservationScene::addObservationToScene(ObservationCmd new_obs_cmd)
{
  // this next block of code maintains a list of the cameras in a scene
  bool camera_already_in_scene = false;
  BOOST_FOREACH(ObservationCmd command, observation_command_list_)
  {
    BOOST_FOREACH(shared_ptr<Camera> camera, cameras_in_scene_)
    {
      if (camera->camera_name_ == new_obs_cmd.camera->camera_name_)
      {
        camera_already_in_scene = true;
      }
    }
  }
  if (!camera_already_in_scene)
  {
    cameras_in_scene_.push_back(new_obs_cmd.camera);
  }
  // end of code block to maintain list of cameras in scene

  // add observation
  observation_command_list_.push_back(new_obs_cmd);
}
CeresBlocks::CeresBlocks()
{
}
CeresBlocks::~CeresBlocks()
{
  clearCamerasTargets();
}
void CeresBlocks::clearCamerasTargets()
{
  static_cameras_.clear();
  static_targets_.clear();
  moving_cameras_.clear();
  moving_targets_.clear();
}
P_BLOCK CeresBlocks::getStaticCameraParameterBlockIntrinsics(string camera_name)
{
  // static cameras should have unique name
  BOOST_FOREACH(shared_ptr<Camera> camera, static_cameras_)
  {
    if (camera_name == camera->camera_name_)
    {
      P_BLOCK intrinsics = &(camera->camera_parameters_.pb_intrinsics[0]);
      return (intrinsics);
    }
  }
  return (NULL);
}
P_BLOCK CeresBlocks::getMovingCameraParameterBlockIntrinsics(string camera_name)
{
  // we use the intrinsic parameters from the first time the camera appears in the list
  // subsequent cameras with this name also have intrinsic parameters, but these are
  // never used as parameter blocks, only their extrinsics are used
  BOOST_FOREACH(shared_ptr<MovingCamera> moving_camera, moving_cameras_)
  {
    if (camera_name == moving_camera->cam->camera_name_)
    {
      P_BLOCK intrinsics = &(moving_camera->cam->camera_parameters_.pb_intrinsics[0]);
      return (intrinsics);
    }
  }
  return (NULL);
}
P_BLOCK CeresBlocks::getStaticCameraParameterBlockExtrinsics(string camera_name)
{
  // static cameras should have unique name
  BOOST_FOREACH(shared_ptr<Camera> camera, static_cameras_)
  {
    if (camera_name == camera->camera_name_)
    {
      P_BLOCK extrinsics = &(camera->camera_parameters_.pb_extrinsics[0]);
      return (extrinsics);
    }
  }
  return (NULL);

}
P_BLOCK CeresBlocks::getMovingCameraParameterBlockExtrinsics(string camera_name, int scene_id)
{
  BOOST_FOREACH(shared_ptr<MovingCamera> camera, moving_cameras_)
  {
    if (camera_name == camera->cam->camera_name_ && scene_id == camera->scene_id)
    {
      P_BLOCK extrinsics = &(camera->cam->camera_parameters_.pb_extrinsics[0]);
      return (extrinsics);
    }
  }
  return (NULL);

}
P_BLOCK CeresBlocks::getStaticTargetPoseParameterBlock(string target_name)
{
  BOOST_FOREACH(shared_ptr<Target> target, static_targets_)
  {
    if (target_name == target->target_name)
    {
      P_BLOCK pose = &(target->pose.pb_pose[0]);
      return (pose);
    }
  }
  return (NULL);
}
P_BLOCK CeresBlocks::getStaticTargetPointParameterBlock(string target_name, int point_id)
{
  BOOST_FOREACH(shared_ptr<Target> target, static_targets_)
  {
    if (target_name == target->target_name)
    {
      P_BLOCK point_position = &(target->pts[point_id].pb[0]);
      return (point_position);
    }
  }
  return (NULL);
}
P_BLOCK CeresBlocks::getMovingTargetPoseParameterBlock(string target_name, int scene_id)
{
  BOOST_FOREACH(shared_ptr<MovingTarget> moving_target, moving_targets_)
  {
    if (target_name == moving_target->targ->target_name && scene_id == moving_target->scene_id)
    {
      P_BLOCK pose = &(moving_target->targ->pose.pb_pose[0]);
      return (pose);
    }
  }
  return (NULL);
}
P_BLOCK CeresBlocks::getMovingTargetPointParameterBlock(string target_name, int pnt_id)
{
  // note scene_id unnecessary here since regarless of scene th point's location relative to
  // the target frame does not change
  BOOST_FOREACH(shared_ptr<MovingTarget> moving_target, moving_targets_)
  {
    if (target_name == moving_target->targ->target_name)
    {
      P_BLOCK point_position = &(moving_target->targ->pts[pnt_id].pb[0]);
      return (point_position);
    }
  }
  return (NULL);
}

ObservationDataPointList::ObservationDataPointList()
{
}
;

ObservationDataPointList::~ObservationDataPointList()
{
}
;

void ObservationDataPointList::addObservationPoint(ObservationDataPoint new_data_point)
{
  items.push_back(new_data_point);
}

bool CalibrationJob::run()
{
  runObservations();
  runOptimization();
}

bool CalibrationJob::runObservations()
{
  this->ceres_blocks_.clearCamerasTargets();
  // For each scene
  BOOST_FOREACH(ObservationScene current_scene, scene_list_)
  {
    int scene_id = current_scene.get_id();

    // clear all observations from every camera
    ROS_INFO_STREAM("Processing Scene " << scene_id);

    // add observations to every camera
    BOOST_FOREACH(shared_ptr<Camera> current_camera, current_scene.cameras_in_scene_)
    {
      current_camera->camera_observer_->clearObservations(); // clear any recorded data
      current_camera->camera_observer_->clearTargets(); // clear all targets
    }

    // add each target to each cameras observations
    BOOST_FOREACH(ObservationCmd o_command, current_scene.observation_command_list_)
    {
      // configure to find target in roi
      o_command.camera->camera_observer_->addTarget(o_command.target, o_command.roi);
    }
    // trigger the cameras
    BOOST_FOREACH( shared_ptr<Camera> current_camera, current_scene.cameras_in_scene_)
    {
      current_camera->camera_observer_->triggerCamera();
    }
    // collect results
    P_BLOCK intrinsics;
    P_BLOCK extrinsics;
    P_BLOCK target_pose;
    P_BLOCK pnt_pos;
    std::string camera_name;
    std::string target_name;

    // for each camera in scene
    BOOST_FOREACH( shared_ptr<Camera> camera, current_scene.cameras_in_scene_)
    {
      // wait until observation is done
      while (!camera->camera_observer_->observationsDone())
        ;

      camera_name = camera->camera_name_;
      if (camera->isMoving())
      {
        // next line does nothing if camera already exist in blocks
        ceres_blocks_.addMovingCamera(camera, scene_id);
        intrinsics = ceres_blocks_.getMovingCameraParameterBlockIntrinsics(camera_name);
        extrinsics = ceres_blocks_.getMovingCameraParameterBlockExtrinsics(camera_name, scene_id);
      }
      else
      {
        // next line does nothing if camera already exist in blocks
        ceres_blocks_.addStaticCamera(camera);
        intrinsics = ceres_blocks_.getStaticCameraParameterBlockIntrinsics(camera_name);
        extrinsics = ceres_blocks_.getStaticCameraParameterBlockExtrinsics(camera_name);
      }

      // Get the observations
      CameraObservations camera_observations;
      int number_returned;
      number_returned = camera->camera_observer_->getObservations(camera_observations);

      BOOST_FOREACH(Observation observation, camera_observations.observations)
      {
        target_name = observation.target->target_name;
        int pnt_id = observation.point_id;
        double observation_x = observation.image_loc_x;
        double observation_y = observation.image_loc_y;
        if (observation.target->is_moving)
        {
          ceres_blocks_.addMovingTarget(observation.target, scene_id);
          target_pose = ceres_blocks_.getMovingTargetPoseParameterBlock(target_name, scene_id);
          pnt_pos = ceres_blocks_.getMovingTargetPointParameterBlock(target_name, pnt_id);
        }
        else
        {
          ceres_blocks_.addStaticTarget(observation.target); // if exist, does nothing
          target_pose = ceres_blocks_.getStaticTargetPoseParameterBlock(target_name);
          pnt_pos = ceres_blocks_.getStaticTargetPointParameterBlock(target_name, pnt_id);
        }
        ObservationDataPoint temp_ODP(camera_name, target_name, scene_id, intrinsics, extrinsics, pnt_id, target_pose,
                                      pnt_pos, observation_x, observation_y);
        observation_data_point_list.addObservationPoint(temp_ODP);
      }
    }
  } // end for each scene
}

bool CalibrationJob::load()
{
  std::ifstream camera_input_file(camera_def_file_name_.c_str());
  std::ifstream target_input_file(target_def_file_name_.c_str());
  std::ifstream caljob_input_file(caljob_def_file_name_.c_str());
  if (camera_input_file.fail())
  {
    ROS_ERROR_STREAM(
        "ERROR CalibrationJob::load(), couldn't open camera_input_file:    "<< camera_def_file_name_.c_str());
    return (false);
  }
  if (target_input_file.fail())
  {
    ROS_ERROR_STREAM(
        "ERROR CalibrationJob::load(), couldn't open target_input_file:    "<< target_def_file_name_.c_str());
    return (false);
  }
  if (caljob_input_file.fail())
  {
    ROS_ERROR_STREAM(
        "ERROR CalibrationJob::load(), couldn't open caljob_input_file:    "<< caljob_def_file_name_.c_str());
    return (false);
  }

  string temp_name;
  CameraParameters temp_parameters;
  unsigned int scene_id;
  try
  {
    YAML::Parser camera_parser(camera_input_file);
    YAML::Node camera_doc;
    camera_parser.GetNextDocument(camera_doc);

    // read in all static cameras
    if (const YAML::Node *camera_parameters = camera_doc.FindValue("static_cameras"))
    {
      ROS_INFO_STREAM("Found "<<camera_parameters->size()<<" static cameras ");
      for (unsigned int i = 0; i < camera_parameters->size(); i++)
      {
        (*camera_parameters)[i]["camera_name"] >> temp_name;
        (*camera_parameters)[i]["angle_axis_ax"] >> temp_parameters.angle_axis[0];
        (*camera_parameters)[i]["angle_axis_ay"] >> temp_parameters.angle_axis[1];
        (*camera_parameters)[i]["angle_axis_az"] >> temp_parameters.angle_axis[2];
        (*camera_parameters)[i]["position_x"] >> temp_parameters.position[0];
        (*camera_parameters)[i]["position_y"] >> temp_parameters.position[1];
        (*camera_parameters)[i]["position_z"] >> temp_parameters.position[2];
        (*camera_parameters)[i]["focal_length_x"] >> temp_parameters.focal_length_x;
        (*camera_parameters)[i]["focal_length_y"] >> temp_parameters.focal_length_y;
        (*camera_parameters)[i]["center_x"] >> temp_parameters.center_x;
        (*camera_parameters)[i]["center_y"] >> temp_parameters.center_y;
        (*camera_parameters)[i]["distortion_k1"] >> temp_parameters.distortion_k1;
        (*camera_parameters)[i]["distortion_k2"] >> temp_parameters.distortion_k2;
        (*camera_parameters)[i]["distortion_k3"] >> temp_parameters.distortion_k3;
        (*camera_parameters)[i]["distortion_p1"] >> temp_parameters.distortion_p1;
        (*camera_parameters)[i]["distortion_p2"] >> temp_parameters.distortion_p2;
        // create a static camera
        shared_ptr<Camera> temp_camera = make_shared<Camera>(temp_name, temp_parameters, false);

        ceres_blocks_.addStaticCamera(temp_camera);
      }
    }

    // read in all moving cameras
    if (const YAML::Node *camera_parameters = camera_doc.FindValue("moving_cameras"))
    {
      ROS_INFO_STREAM("Found "<<camera_parameters->size() << " moving cameras ");
      for (unsigned int i = 0; i < camera_parameters->size(); i++)
      {
        (*camera_parameters)[i]["camera_name"] >> temp_name;
        (*camera_parameters)[i]["angle_axis_ax"] >> temp_parameters.angle_axis[0];
        (*camera_parameters)[i]["angle_axis_ay"] >> temp_parameters.angle_axis[1];
        (*camera_parameters)[i]["angle_axis_az"] >> temp_parameters.angle_axis[2];
        (*camera_parameters)[i]["position_x"] >> temp_parameters.position[0];
        (*camera_parameters)[i]["position_y"] >> temp_parameters.position[1];
        (*camera_parameters)[i]["position_z"] >> temp_parameters.position[2];
        (*camera_parameters)[i]["focal_length_x"] >> temp_parameters.focal_length_x;
        (*camera_parameters)[i]["focal_length_y"] >> temp_parameters.focal_length_y;
        (*camera_parameters)[i]["center_x"] >> temp_parameters.center_x;
        (*camera_parameters)[i]["center_y"] >> temp_parameters.center_y;
        (*camera_parameters)[i]["distortion_k1"] >> temp_parameters.distortion_k1;
        (*camera_parameters)[i]["distortion_k2"] >> temp_parameters.distortion_k2;
        (*camera_parameters)[i]["distortion_k3"] >> temp_parameters.distortion_k3;
        (*camera_parameters)[i]["distortion_p1"] >> temp_parameters.distortion_p1;
        (*camera_parameters)[i]["distortion_p2"] >> temp_parameters.distortion_p2;
        (*camera_parameters)[i]["scene_id"] >> scene_id;
        shared_ptr<Camera> temp_camera = make_shared<Camera>(temp_name, temp_parameters, true);
        ceres_blocks_.addMovingCamera(temp_camera, scene_id);
      }
    }
  } // end try
  catch (YAML::ParserException& e)
  {
    ROS_INFO_STREAM("load() Failed to read in moving cameras from  yaml file ");
    ROS_INFO_STREAM("camera name =     "<<temp_name.c_str());
    ROS_INFO_STREAM("angle_axis_ax =  "<<temp_parameters.angle_axis[0]);
    ROS_INFO_STREAM("angle_axis_ay = "<<temp_parameters.angle_axis[1]);
    ROS_INFO_STREAM("angle_axis_az =  "<<temp_parameters.angle_axis[2]);
    ROS_INFO_STREAM("position_x =  "<<temp_parameters.position[0]);
    ROS_INFO_STREAM("position_y =  "<<temp_parameters.position[1]);
    ROS_INFO_STREAM("position_z =  "<<temp_parameters.position[2]);
    ROS_INFO_STREAM("focal_length_x =  "<<temp_parameters.focal_length_x);
    ROS_INFO_STREAM("focal_length_y =  "<<temp_parameters.focal_length_y);
    ROS_INFO_STREAM("center_x = "<<temp_parameters.center_x);
    ROS_INFO_STREAM("center_y =  "<<temp_parameters.center_y);
    ROS_INFO_STREAM("distortion_k1 =  "<<temp_parameters.distortion_k1);
    ROS_INFO_STREAM("distortion_k2 =  "<<temp_parameters.distortion_k2);
    ROS_INFO_STREAM("distortion_k3 =  "<<temp_parameters.distortion_k3);
    ROS_INFO_STREAM("distortion_p1 =  "<<temp_parameters.distortion_p1);
    ROS_INFO_STREAM("distortion_p2 =  "<<temp_parameters.distortion_p2);
    ROS_INFO_STREAM("scene_id = "<<scene_id);
    ROS_ERROR("load() Failed to read in cameras yaml file");
    ROS_ERROR_STREAM("Failed with exception "<< e.what());
    return (false);
  }
  ROS_INFO_STREAM("Successfully read in cameras ");

  Target temp_target;
  try
  {
    YAML::Parser target_parser(target_input_file);
    YAML::Node target_doc;
    target_parser.GetNextDocument(target_doc);

    // read in all static targets
    if (const YAML::Node *target_parameters = target_doc.FindValue("static_targets"))
    {
      ROS_INFO_STREAM("Found "<<target_parameters->size() <<" targets ");
      shared_ptr<Target> temp_target = make_shared<Target>();
      temp_target->is_moving = false;
      for (unsigned int i = 0; i < target_parameters->size(); i++)
      {
        (*target_parameters)[i]["target_name"] >> temp_target->target_name;
        (*target_parameters)[i]["angle_axis_ax"] >> temp_target->pose.ax;
        (*target_parameters)[i]["angle_axis_ay"] >> temp_target->pose.ay;
        (*target_parameters)[i]["angle_axis_az"] >> temp_target->pose.az;
        (*target_parameters)[i]["position_x"] >> temp_target->pose.x;
        (*target_parameters)[i]["position_y"] >> temp_target->pose.y;
        (*target_parameters)[i]["position_z"] >> temp_target->pose.z;
        (*target_parameters)[i]["num_points"] >> temp_target->num_points;
        const YAML::Node *points_node = (*target_parameters)[i].FindValue("points");
        for (int j = 0; j < points_node->size(); j++)
        {
          const YAML::Node *pnt_node = (*points_node)[j].FindValue("pnt");
          std::vector<float> temp_pnt;
          (*pnt_node) >> temp_pnt;
          Point3d temp_pnt3d;
          temp_pnt3d.x = temp_pnt[0];
          temp_pnt3d.y = temp_pnt[1];
          temp_pnt3d.z = temp_pnt[2];
          temp_target->pts.push_back(temp_pnt3d);
        }
        ceres_blocks_.addStaticTarget(temp_target);
      }
    }

    // read in all moving targets
    if (const YAML::Node *target_parameters = target_doc.FindValue("moving_targets"))
    {
      ROS_INFO_STREAM("Found "<<target_parameters->size() <<"  moving targets ");
      shared_ptr<Target> temp_target = make_shared<Target>();
      unsigned int scene_id;
      temp_target->is_moving = true;
      for (unsigned int i = 0; i < target_parameters->size(); i++)
      {
        (*target_parameters)[i]["target_name"] >> temp_target->target_name;
        (*target_parameters)[i]["angle_axis_ax"] >> temp_target->pose.ax;
        (*target_parameters)[i]["angle_axis_ax"] >> temp_target->pose.ay;
        (*target_parameters)[i]["angle_axis_ay"] >> temp_target->pose.az;
        (*target_parameters)[i]["position_x"] >> temp_target->pose.x;
        (*target_parameters)[i]["position_y"] >> temp_target->pose.y;
        (*target_parameters)[i]["position_z"] >> temp_target->pose.z;
        (*target_parameters)[i]["scene_id"] >> scene_id;
        (*target_parameters)[i]["num_points"] >> temp_target->num_points;
        const YAML::Node *points_node = (*target_parameters)[i].FindValue("points");
        for (int j = 0; j < points_node->size(); j++)
        {
          const YAML::Node *pnt_node = (*points_node)[j].FindValue("pnt");
          std::vector<float> temp_pnt;
          (*pnt_node) >> temp_pnt;
          Point3d temp_pnt3d;
          temp_pnt3d.x = temp_pnt[0];
          temp_pnt3d.y = temp_pnt[1];
          temp_pnt3d.z = temp_pnt[2];
          temp_target->pts.push_back(temp_pnt3d);
        }
        ceres_blocks_.addMovingTarget(temp_target, scene_id);
      }
    }
    ROS_INFO_STREAM("Successfully read targets ");
  } // end try
  catch (YAML::ParserException& e)
  {
    ROS_ERROR("load() Failed to read in cameras yaml file");
    ROS_ERROR_STREAM("Failed with exception "<< e.what());
    return (false);
  }
  //	ROS_ERROR("load() Failed to read in cameras yaml file");
  //Target temp_target;
  //Read in cal job parameters
  try
  {
    YAML::Parser caljob_parser(caljob_input_file);
    YAML::Node caljob_doc;
    caljob_parser.GetNextDocument(caljob_doc);

    shared_ptr<Target> temp_target = make_shared<Target>();

    caljob_doc["reference_frame"] >> temp_target->target_name;
    caljob_doc["optimization_parameters"] >> temp_target->target_name;
    // read in all scenes
    if (const YAML::Node *caljob_scenes = caljob_doc.FindValue("scenes"))
    {
      ROS_INFO_STREAM("Found "<<caljob_scenes->size() <<" scenes");
      for (unsigned int i = 0; i < caljob_scenes->size(); i++)
      {
        (*caljob_scenes)[i]["scene_id"] >> temp_target->target_name;
        //ROS_INFO_STREAM("scene "<<temp_target->target_name);
        (*caljob_scenes)[i]["trigger_type"] >> temp_target->target_name;
        //ROS_INFO_STREAM("trig type "<<temp_target->target_name);
        const YAML::Node *obs_node = (*caljob_scenes)[i].FindValue("observations");
        ROS_INFO_STREAM("Found "<<obs_node->size() <<" observations within scene "<<i);
        for (unsigned int j = 0; j < obs_node->size(); j++)
        {
          ROS_INFO_STREAM("For obs "<<j);
          (*obs_node)[j]["camera"] >> temp_target->target_name;
          (*obs_node)[j]["target"] >> temp_target->target_name;
        }
      }
    }
    ROS_INFO_STREAM("Successfully read caljob  ");
  } // end try
  catch (YAML::ParserException& e)
  {
    ROS_ERROR("load() Failed to read in caljob yaml file");
    ROS_ERROR_STREAM("Failed with exception "<< e.what());
    return (false);
  }
  //    ROS_INFO("successfuly read in cameras");
  return (true);
} // end load()

bool CeresBlocks::addStaticCamera(shared_ptr<Camera> camera_to_add)
{
  BOOST_FOREACH(shared_ptr<Camera> cam, static_cameras_)
  {
    if (cam->camera_name_ == camera_to_add->camera_name_)
      return (false); // camera already exists
  }
  static_cameras_.push_back(camera_to_add);
  return (true);
}
bool CeresBlocks::addStaticTarget(shared_ptr<Target> target_to_add)
{
  BOOST_FOREACH(shared_ptr<Target> targ, static_targets_)
  {
    if (targ->target_name == target_to_add->target_name)
      return (false); // target already exists
  }
  static_targets_.push_back(target_to_add);
  return (true);
}
bool CeresBlocks::addMovingCamera(shared_ptr<Camera> camera_to_add, int scene_id)
{
  BOOST_FOREACH(shared_ptr<MovingCamera> cam, moving_cameras_)
  {
    if (cam->cam->camera_name_ == camera_to_add->camera_name_ && cam->scene_id == scene_id)
      return (false); // camera already exists
  }
  // this next line allocates the memory for a moving camera
  shared_ptr<MovingCamera> temp_moving_camera = make_shared<MovingCamera>();
  // this next line allocates the memory for the actual camera
  shared_ptr<Camera> temp_camera = make_shared<Camera>(camera_to_add->camera_name_, camera_to_add->camera_parameters_,
                                                       true);
  temp_moving_camera->cam = temp_camera;
  temp_moving_camera->scene_id = scene_id;
  moving_cameras_.push_back(temp_moving_camera);
  return (true);
}
bool CeresBlocks::addMovingTarget(shared_ptr<Target> target_to_add, int scene_id)
{
  BOOST_FOREACH(shared_ptr<MovingTarget> targ, moving_targets_)
  {
    if (targ->targ->target_name == target_to_add->target_name && targ->scene_id == scene_id)
      return (false); // target already exists
  }
  shared_ptr<MovingTarget> temp_moving_target = make_shared<MovingTarget>();
  shared_ptr<Target> temp_camera = make_shared<Target>();
  temp_moving_target->targ = target_to_add;
  temp_moving_target->scene_id = scene_id;
  moving_targets_.push_back(temp_moving_target);
  return (true);
}

bool CalibrationJob::runOptimization()
{
  // take all the data collected and create a Ceres optimization problem and run it

  BOOST_FOREACH(ObservationDataPoint ODP, observation_data_point_list.items)
  {
<<<<<<< HEAD
    // take all the data collected and create a Ceres optimization problem and run it

    BOOST_FOREACH(ObservationDataPoint ODP, observation_data_point_list.items){
      // create cost function
      // there are several options
      // 1. the complete reprojection error cost function "Create(obs_x,obs_y)"
      //    this cost function has the following parameters:
      //      a. camera intrinsics
      //      b. camera extrinsics
      //      c. target pose
      //      d. point location in target frame
      // 2. the same as 1, but without d  "Create(obs_x,obs_y,t_pnt_x, t_pnt_y, t_pnt_z)
      // 3. the same as 1, but without a  "Create(obs_x,obs_y,fx,fy,cx,cy,cz)"
      //    Note that this one assumes we are using rectified images to compute the observations
      // 4. the same as 3, point location fixed too "Create(obs_x,obs_y,fx,fy,cx,cy,cz,t_x,t_y,t_z)"
      // 5. the same as 4, but with target in known location
      //    "Create(obs_x,obs_y,fx,fy,cx,cy,cz,t_x,t_y,t_z,p_tx,p_ty,p_tz,p_ax,p_ay,p_az)"


      // pull out the constants from the observation point data
      double focal_length_x = ODP.camera_intrinsics_[0]; // TODO, make this not so ugly
      double focal_length_y = ODP.camera_intrinsics_[1];
      double center_pnt_x   = ODP.camera_intrinsics_[2];
      double center_pnt_y   = ODP.camera_intrinsics_[3];
      double image_x        = ODP.image_x_;
      double image_y        = ODP.image_y_;
      double point_x        = ODP.point_position_[0];// location of point within target frame
      double point_y        = ODP.point_position_[1];
      double point_z        = ODP.point_position_[2];
      
      // create the cost function
      CostFunction* cost_function = TargetCameraReprjErrorNoDistortion::Create(image_x, image_y,
									       focal_length_x, 
									       focal_length_y,
									       center_pnt_x,
									       center_pnt_y,
									       point_x,
									       point_y,
									       point_z);

      // pull out pointers to the parameter blocks in the observation point data
      P_BLOCK extrinsics    = ODP.camera_extrinsics_;
      P_BLOCK target_pose   = ODP.target_pose_;

      // add it as a residual using parameter blocks
      problem_.AddResidualBlock(cost_function, NULL , extrinsics, target_pose);

    }

    //    ceres::CostFunction* cost_function =  Camera_reprj_error::Create(Ob[i].x,Ob[i].y);

    //    problem_.AddResidualBlock(cost_function, NULL ,
    //    C.PB_extrinsics,
    //    C.PB_intrinsics,
    //    Pts[i].PB);
    //    problem.SetParameterBlockConstant(C.PB_intrinsics);
    //    problem.SetParameterBlockConstant(Pts[i].PB);


    // Make Ceres automatically detect the bundle structure. Note that the
    // standard solver, SPARSE_NORMAL_CHOLESKY, also works fine but it is slower
    // for standard bundle adjustment problems.
    ceres::Solver::Options options;
    options.linear_solver_type = ceres::DENSE_SCHUR;
    options.minimizer_progress_to_stdout = true;
    options.max_num_iterations = 1000;

    ceres::Solver::Summary summary;
    //    ceres::Solve(options, &problem, &summary);


    return true;
=======
    // the following is an example taken from some working code. Clearly it won't work with
    // our data structures, but I included it here as an example

    // Create residuals for each observation in the bundle adjustment problem. The
    // parameters for cameras and points are added automatically.
    ceres::Problem problem;

    // need a block of cameras 
    // need a block of targets
    // these two lists need to be able to search for an existing item by name
    // and also an existing item by both name and scene id

    //  BOOST_FOREACH(ObservationScene Scene, os_){
    //    BOOST_FOREACH(CameraObservation CO, Scene.co){
    // determine if this is a new camera
    // Important Cases where we need to add a new camera: 
    // 1. first time a fixed camera is observed 
    // 2. First time in the scene a moving camera is observed 
    // ADD camera if necessary
    //      BOOST_FOREACH(Observation O, CO.o)
    // determine if this is a new target
    // Important Cases where we need to add a new target: 
    // 1. first time a fixed target is observed 
    // 2. First time in the scene a moving target is observed 

    // ADD all target points if necessary

    /*
     // Each Residual block takes a point and a camera as input and outputs a 2
     // dimensional residual. Internally, the cost function stores the observed
     // image location and compares the reprojection against the observation.
     ceres::CostFunction* cost_function =  Camera_reprj_error::Create(Ob[i].x,Ob[i].y);

     problem.AddResidualBlock(cost_function, NULL ,
     C.PB_extrinsics,
     C.PB_intrinsics,
     Pts[i].PB);
     problem.SetParameterBlockConstant(C.PB_intrinsics);
     problem.SetParameterBlockConstant(Pts[i].PB);
     }

     // Make Ceres automatically detect the bundle structure. Note that the
     // standard solver, SPARSE_NORMAL_CHOLESKY, also works fine but it is slower
     // for standard bundle adjustment problems.
     ceres::Solver::Options options;
     options.linear_solver_type = ceres::DENSE_SCHUR;
     options.minimizer_progress_to_stdout = true;
     options.max_num_iterations = 1000;

     ceres::Solver::Summary summary;
     ceres::Solve(options, &problem, &summary);
     */
>>>>>>> 69f4d75d
  }
  return true;
}
} // end of namespace

using industrial_extrinsic_cal::CalibrationJob;
using std::string;
int main()
{
  string camera_file_name("camera_def.yaml");
  string target_file_name("target_def.yaml");
  string caljob_file_name("caljob_def.yaml");
  CalibrationJob Cal_job(camera_file_name, target_file_name, caljob_file_name);
  printf("hello world\n");
  Cal_job.load();
}<|MERGE_RESOLUTION|>--- conflicted
+++ resolved
@@ -613,7 +613,6 @@
 
   BOOST_FOREACH(ObservationDataPoint ODP, observation_data_point_list.items)
   {
-<<<<<<< HEAD
     // take all the data collected and create a Ceres optimization problem and run it
 
     BOOST_FOREACH(ObservationDataPoint ODP, observation_data_point_list.items){
@@ -686,60 +685,6 @@
 
 
     return true;
-=======
-    // the following is an example taken from some working code. Clearly it won't work with
-    // our data structures, but I included it here as an example
-
-    // Create residuals for each observation in the bundle adjustment problem. The
-    // parameters for cameras and points are added automatically.
-    ceres::Problem problem;
-
-    // need a block of cameras 
-    // need a block of targets
-    // these two lists need to be able to search for an existing item by name
-    // and also an existing item by both name and scene id
-
-    //  BOOST_FOREACH(ObservationScene Scene, os_){
-    //    BOOST_FOREACH(CameraObservation CO, Scene.co){
-    // determine if this is a new camera
-    // Important Cases where we need to add a new camera: 
-    // 1. first time a fixed camera is observed 
-    // 2. First time in the scene a moving camera is observed 
-    // ADD camera if necessary
-    //      BOOST_FOREACH(Observation O, CO.o)
-    // determine if this is a new target
-    // Important Cases where we need to add a new target: 
-    // 1. first time a fixed target is observed 
-    // 2. First time in the scene a moving target is observed 
-
-    // ADD all target points if necessary
-
-    /*
-     // Each Residual block takes a point and a camera as input and outputs a 2
-     // dimensional residual. Internally, the cost function stores the observed
-     // image location and compares the reprojection against the observation.
-     ceres::CostFunction* cost_function =  Camera_reprj_error::Create(Ob[i].x,Ob[i].y);
-
-     problem.AddResidualBlock(cost_function, NULL ,
-     C.PB_extrinsics,
-     C.PB_intrinsics,
-     Pts[i].PB);
-     problem.SetParameterBlockConstant(C.PB_intrinsics);
-     problem.SetParameterBlockConstant(Pts[i].PB);
-     }
-
-     // Make Ceres automatically detect the bundle structure. Note that the
-     // standard solver, SPARSE_NORMAL_CHOLESKY, also works fine but it is slower
-     // for standard bundle adjustment problems.
-     ceres::Solver::Options options;
-     options.linear_solver_type = ceres::DENSE_SCHUR;
-     options.minimizer_progress_to_stdout = true;
-     options.max_num_iterations = 1000;
-
-     ceres::Solver::Summary summary;
-     ceres::Solve(options, &problem, &summary);
-     */
->>>>>>> 69f4d75d
   }
   return true;
 }

/*
 * Software License Agreement (Apache License)
 *
 * Copyright (c) 2014, Southwest Research Institute
 *
 * Licensed under the Apache License, Version 2.0 (the "License");
 * you may not use this file except in compliance with the License.
 * You may obtain a copy of the License at
 *
 *   http://www.apache.org/licenses/LICENSE-2.0
 *
 * Unless required by applicable law or agreed to in writing, software
 * distributed under the License is distributed on an "AS IS" BASIS,
 * WITHOUT WARRANTIES OR CONDITIONS OF ANY KIND, either express or implied.
 * See the License for the specific language governing permissions and
 * limitations under the License.
 */

#include <industrial_extrinsic_cal/calibration_job_definition.h>
#include <industrial_extrinsic_cal/ros_transform_interface.h>
#include <boost/foreach.hpp>
#include <boost/shared_ptr.hpp>
#include <ros/package.h>
#include <geometry_msgs/Pose.h>
#include <actionlib/client/simple_action_client.h>
#include <industrial_extrinsic_cal/manual_triggerAction.h>
#include <industrial_extrinsic_cal/trigger.h>
#include <industrial_extrinsic_cal/ros_triggers.h>
#include <industrial_extrinsic_cal/ceres_costs_utils.h>

using std::string;
using boost::shared_ptr;
using boost::make_shared;
using ceres::CostFunction;
using industrial_extrinsic_cal::covariance_requests::CovarianceRequestType;

namespace industrial_extrinsic_cal
{
  CovarianceRequestType intToCovRequest(int request)
  {
    switch (request){
    case 0:
      return covariance_requests::StaticCameraIntrinsicParams;
      break;
    case 1:
      return covariance_requests::StaticCameraExtrinsicParams;
      break;
    case 2:
      return covariance_requests::MovingCameraIntrinsicParams;
      break;
    case 3:
      return covariance_requests::MovingCameraExtrinsicParams;
      break;
    case 4:
      return covariance_requests::StaticTargetPoseParams;
      break;
    case 5:
      return covariance_requests::MovingTargetPoseParams;
      break;
    default:
      return covariance_requests::DefaultInvalid;
      break;
    }
  }// end of intToCovRequestType

  bool CalibrationJob::load()
  {
    if(CalibrationJob::loadCamera())
      {
	ROS_INFO_STREAM("Successfully read in cameras ");
      }
    else
      {
	ROS_ERROR_STREAM("Camera file parsing failed");
	return false;
      }
    if(CalibrationJob::loadTarget())
      {
	ROS_INFO_STREAM("Successfully read in targets");
      }
    else
      {
	ROS_ERROR_STREAM("Target file parsing failed");
	return false;
      }
    if(CalibrationJob::loadCalJob())
      {
	ROS_INFO_STREAM("Successfully read in CalJob");
      }
    else
      {
	ROS_ERROR_STREAM("Calibration Job file parsing failed");
	return false;
      }

    return (true);
  } // end load()

  bool CalibrationJob::loadCamera()
  {
    std::ifstream camera_input_file(camera_def_file_name_.c_str());
    if (camera_input_file.fail())
      {
	ROS_ERROR_STREAM(
			 "CalibrationJob::load(), couldn't open camera_input_file:    "
			 << camera_def_file_name_.c_str());
	return (false);
      }

    string temp_name, temp_topic, camera_optical_frame, camera_housing_frame, camera_mounting_frame, parent_frame;
    CameraParameters temp_parameters;
    P_BLOCK extrinsics;

    unsigned int scene_id;
    std::string trigger_name;
    std::string trig_param;
    std::string trig_action_server;
    std::string trig_action_msg;
    std::string transform_interface;
    try
      {
	YAML::Parser camera_parser(camera_input_file);
	YAML::Node camera_doc;
	camera_parser.GetNextDocument(camera_doc);

	// read in all static cameras
	if (const YAML::Node *camera_parameters = camera_doc.FindValue("static_cameras"))
	  {
	    ROS_DEBUG_STREAM("Found "<<camera_parameters->size()<<" static cameras ");
	    for (unsigned int i = 0; i < camera_parameters->size(); i++)
	      {
		(*camera_parameters)[i]["camera_name"] >> temp_name;
		(*camera_parameters)[i]["trigger"] >> trigger_name;
		(*camera_parameters)[i]["image_topic"] >> temp_topic;
		(*camera_parameters)[i]["camera_optical_frame"] >> camera_optical_frame;
		(*camera_parameters)[i]["transform_interface"] >> transform_interface;
		(*camera_parameters)[i]["angle_axis_ax"] >> temp_parameters.angle_axis[0];
		(*camera_parameters)[i]["angle_axis_ay"] >> temp_parameters.angle_axis[1];
		(*camera_parameters)[i]["angle_axis_az"] >> temp_parameters.angle_axis[2];
		(*camera_parameters)[i]["position_x"] >> temp_parameters.position[0];
		(*camera_parameters)[i]["position_y"] >> temp_parameters.position[1];
		(*camera_parameters)[i]["position_z"] >> temp_parameters.position[2];
		(*camera_parameters)[i]["focal_length_x"] >> temp_parameters.focal_length_x;
		(*camera_parameters)[i]["focal_length_y"] >> temp_parameters.focal_length_y;
		(*camera_parameters)[i]["center_x"] >> temp_parameters.center_x;
		(*camera_parameters)[i]["center_y"] >> temp_parameters.center_y;
		(*camera_parameters)[i]["distortion_k1"] >> temp_parameters.distortion_k1;
		(*camera_parameters)[i]["distortion_k2"] >> temp_parameters.distortion_k2;
		(*camera_parameters)[i]["distortion_k3"] >> temp_parameters.distortion_k3;
		(*camera_parameters)[i]["distortion_p1"] >> temp_parameters.distortion_p1;
		(*camera_parameters)[i]["distortion_p2"] >> temp_parameters.distortion_p2;
		Pose6d pose(temp_parameters.position[0],temp_parameters.position[1],temp_parameters.position[2],
			    temp_parameters.angle_axis[0],temp_parameters.angle_axis[1],temp_parameters.angle_axis[2]);
		// create a shared camera and a shared transform interface
		shared_ptr<Camera> temp_camera = make_shared<Camera>(temp_name, temp_parameters, false);
		shared_ptr<TransformInterface> temp_ti;
    
		// handle all the different trigger cases
		if(trigger_name == std::string("NO_WAIT_TRIGGER")){
		  temp_camera->trigger_ = make_shared<NoWaitTrigger>();
		}
		else if(trigger_name == std::string("ROS_PARAM_TRIGGER")){
		  (*camera_parameters)[i]["trig_param"] >> trig_param;
		  temp_camera->trigger_ = make_shared<ROSParamTrigger>(trig_param);
		}
		else if(trigger_name == std::string("ROS_ACTION_TRIGGER")){
		  (*camera_parameters)[i]["trig_action_server"] >> trig_action_server;
		  (*camera_parameters)[i]["trig_action_msg"] >> trig_action_msg;
		  temp_camera->trigger_ = make_shared<ROSActionServerTrigger>(trig_action_server, trig_action_msg);
		}
		else if(trigger_name == std::string("ROS_ROBOT_JOINT_VALUES_ACTION_TRIGGER")){
		  (*camera_parameters)[i]["trig_action_server"] >> trig_action_server;
		  std::vector<double>joint_values;
		  (*camera_parameters)[i]["joint_values"] >> joint_values;
		  if(joint_values.size()<0){
		    ROS_ERROR("Couldn't read joint_values for ROS_ROBOT_JOINT_VALUES_ACTION_TRIGGER");
		  }
		  temp_camera->trigger_ = make_shared<ROSRobotJointValuesActionServerTrigger>(trig_action_server, joint_values);
		}
		else if(trigger_name == std::string("ROS_ROBOT_POSE_ACTION_TRIGGER")){
		  (*camera_parameters)[i]["trig_action_server"] >> trig_action_server;
		  geometry_msgs::Pose pose;
		  (*camera_parameters)[i]["pose"][0] >> pose.position.x;
		  (*camera_parameters)[i]["pose"][1] >> pose.position.y;
		  (*camera_parameters)[i]["pose"][2] >> pose.position.z;
		  (*camera_parameters)[i]["pose"][3] >> pose.orientation.x;
		  (*camera_parameters)[i]["pose"][4] >> pose.orientation.y;
		  (*camera_parameters)[i]["pose"][5] >> pose.orientation.z;
		  (*camera_parameters)[i]["pose"][6] >> pose.orientation.w;
		  temp_camera->trigger_ = make_shared<ROSRobotPoseActionServerTrigger>(trig_action_server, pose);
		}
		else{
		  ROS_ERROR("No scene trigger of type %s", trigger_name.c_str());
		}
		// parse the transform interface
		if(transform_interface == std::string("ros_lti")){ // this option makes no sense for a camera
		  temp_ti = make_shared<ROSListenerTransInterface>(camera_optical_frame);
		}
		else if(transform_interface == std::string("ros_bti")){ // this option makes no sense for a camera
		  temp_ti = make_shared<ROSBroadcastTransInterface>(camera_optical_frame, pose);
		}
		else if(transform_interface == std::string("ros_camera_lti")){ 
		  temp_ti = make_shared<ROSCameraListenerTransInterface>(camera_optical_frame);
		}
		else if(transform_interface == std::string("ros_camera_bti")){ 
		  temp_ti = make_shared<ROSCameraBroadcastTransInterface>(camera_optical_frame, pose);
		}
		else if(transform_interface == std::string("ros_camera_housing_lti")){ 
		  (*camera_parameters)[i]["camera_housing_frame"] >> camera_housing_frame;
		  temp_ti = make_shared<ROSCameraHousingListenerTInterface>(camera_optical_frame,camera_housing_frame);
		}
		else if(transform_interface == std::string("ros_camera_housing_bti")){ 
		  (*camera_parameters)[i]["camera_housing_frame"] >> camera_housing_frame; // note, this is unused
		  temp_ti = make_shared<ROSCameraHousingBroadcastTInterface>(camera_optical_frame,  pose);
		}
		else if(transform_interface == std::string("ros_camera_housing_cti")){ 
		  (*camera_parameters)[i]["camera_housing_frame"] >> camera_housing_frame; 
		  (*camera_parameters)[i]["camera_mounting_frame"] >> camera_mounting_frame; 
		  temp_ti = make_shared<ROSCameraHousingCalTInterface>(camera_optical_frame, 
								       camera_housing_frame,
								       camera_mounting_frame);
		}
		else if(transform_interface == std::string("ros_scti")){ 
		  (*camera_parameters)[i]["parent_frame"] >> camera_mounting_frame; 
		  temp_ti = make_shared<ROSSimpleCalTInterface>(camera_optical_frame,  camera_mounting_frame);
		}
		else if(transform_interface == std::string("ros_camera_scti")){ 
		  (*camera_parameters)[i]["parent_frame"] >> camera_mounting_frame; 
		  temp_ti = make_shared<ROSSimpleCameraCalTInterface>(camera_optical_frame,  camera_mounting_frame);
		}
		else if(transform_interface == std::string("default_ti")){
		  temp_ti = make_shared<DefaultTransformInterface>(pose);
		}
		else{
		  ROS_ERROR("Unimplemented Transform Interface: %s",transform_interface.c_str());
		  temp_ti = make_shared<DefaultTransformInterface>(pose);
		}
		temp_camera->setTransformInterface(temp_ti);// install the transform interface 
		temp_camera->camera_observer_ = make_shared<ROSCameraObserver>(temp_topic);
		ceres_blocks_.addStaticCamera(temp_camera);
		
	      }
	  }

	// read in all moving cameras
	if (const YAML::Node *camera_parameters = camera_doc.FindValue("moving_cameras"))
	  {
	    ROS_DEBUG_STREAM("Found "<<camera_parameters->size() << " moving cameras ");
	    for (unsigned int i = 0; i < camera_parameters->size(); i++)
	      {
		(*camera_parameters)[i]["camera_name"] >> temp_name;
		(*camera_parameters)[i]["trigger"] >> trigger_name;
		(*camera_parameters)[i]["image_topic"] >> temp_topic;
		(*camera_parameters)[i]["camera_optical_frame"] >> camera_optical_frame;
		(*camera_parameters)[i]["transform_interface"] >> transform_interface;
		(*camera_parameters)[i]["angle_axis_ax"] >> temp_parameters.angle_axis[0];
		(*camera_parameters)[i]["angle_axis_ay"] >> temp_parameters.angle_axis[1];
		(*camera_parameters)[i]["angle_axis_az"] >> temp_parameters.angle_axis[2];
		(*camera_parameters)[i]["position_x"] >> temp_parameters.position[0];
		(*camera_parameters)[i]["position_y"] >> temp_parameters.position[1];
		(*camera_parameters)[i]["position_z"] >> temp_parameters.position[2];
		(*camera_parameters)[i]["focal_length_x"] >> temp_parameters.focal_length_x;
		(*camera_parameters)[i]["focal_length_y"] >> temp_parameters.focal_length_y;
		(*camera_parameters)[i]["center_x"] >> temp_parameters.center_x;
		(*camera_parameters)[i]["center_y"] >> temp_parameters.center_y;
		(*camera_parameters)[i]["distortion_k1"] >> temp_parameters.distortion_k1;
		(*camera_parameters)[i]["distortion_k2"] >> temp_parameters.distortion_k2;
		(*camera_parameters)[i]["distortion_k3"] >> temp_parameters.distortion_k3;
		(*camera_parameters)[i]["distortion_p1"] >> temp_parameters.distortion_p1;
		(*camera_parameters)[i]["distortion_p2"] >> temp_parameters.distortion_p2;
		
		Pose6d pose(temp_parameters.position[0],temp_parameters.position[1],temp_parameters.position[2],
			    temp_parameters.angle_axis[0],temp_parameters.angle_axis[1],temp_parameters.angle_axis[2]);
		// create a shared camera and a shared transform interface
		shared_ptr<Camera> temp_camera = make_shared<Camera>(temp_name, temp_parameters, true);
		shared_ptr<TransformInterface> temp_ti;

		// handle all the different trigger cases
		if(trigger_name == std::string("NO_WAIT_TRIGGER")){
		  temp_camera->trigger_ = make_shared<NoWaitTrigger>();
		}
		else if(trigger_name == std::string("ROS_PARAM_TRIGGER")){
		  (*camera_parameters)[i]["trig_param"] >> trig_param;
		  temp_camera->trigger_ = make_shared<ROSParamTrigger>(trig_param);
		}
		else  if(trigger_name == std::string("ROS_ACTION_TRIGGER")){
		  (*camera_parameters)[i]["trig_action_server"] >> trig_action_server;
		  (*camera_parameters)[i]["trig_action_message"] >> trig_action_msg;
		  temp_camera->trigger_ = make_shared<ROSActionServerTrigger>(trig_action_server, trig_action_msg);
		}
		else if(trigger_name == std::string("ROS_ROBOT_JOINT_VALUES_ACTION_TRIGGER")){
		  (*camera_parameters)[i]["trig_action_server"] >> trig_action_server;
		  std::vector<double>joint_values;
		  (*camera_parameters)[i]["joint_values"] >> joint_values;
		  if(joint_values.size()<0){
		    ROS_ERROR("Couldn't read joint_values for ROS_ROBOT_JOINT_VALUES_ACTION_TRIGGER");
		  }
		  temp_camera->trigger_ = make_shared<ROSRobotJointValuesActionServerTrigger>(trig_action_server, joint_values);
		}
		else if(trigger_name == std::string("ROS_ROBOT_POSE_ACTION_TRIGGER")){
		  (*camera_parameters)[i]["trig_action_server"] >> trig_action_server;
		  geometry_msgs::Pose pose;
		  (*camera_parameters)[i]["pose"][0] >> pose.position.x;
		  (*camera_parameters)[i]["pose"][1] >> pose.position.y;
		  (*camera_parameters)[i]["pose"][2] >> pose.position.z;
		  (*camera_parameters)[i]["pose"][3] >> pose.orientation.x;
		  (*camera_parameters)[i]["pose"][4] >> pose.orientation.y;
		  (*camera_parameters)[i]["pose"][5] >> pose.orientation.z;
		  (*camera_parameters)[i]["pose"][6] >> pose.orientation.w;
		  temp_camera->trigger_ = make_shared<ROSRobotPoseActionServerTrigger>(trig_action_server, pose);
		}

		// install camera's transform interface
		if(transform_interface == std::string("ros_lti")){ // this option makes no sense for a camera
		  temp_ti = make_shared<ROSListenerTransInterface>(camera_optical_frame);
		}
		else if(transform_interface == std::string("ros_bti")){ // this option makes no sense for a camera
		  temp_ti = make_shared<ROSBroadcastTransInterface>(camera_optical_frame, pose);
		}
		else if(transform_interface == std::string("ros_camera_lti")){ 
		  temp_ti = make_shared<ROSCameraListenerTransInterface>(camera_optical_frame);
		}
		else if(transform_interface == std::string("ros_camera_bti")){ 
		  temp_ti = make_shared<ROSCameraBroadcastTransInterface>(camera_optical_frame, pose);
		}
		else if(transform_interface == std::string("ros_camera_housing_lti")){ 
		  (*camera_parameters)[i]["camera_housing_frame"] >> camera_housing_frame; 
		  temp_ti = make_shared<ROSCameraHousingListenerTInterface>(camera_optical_frame, camera_housing_frame);
		}
		else if(transform_interface == std::string("ros_camera_housing_bti")){ 
		  (*camera_parameters)[i]["camera_housing_frame"] >> camera_housing_frame; // note, this is unused
		  temp_ti = make_shared<ROSCameraHousingBroadcastTInterface>(camera_optical_frame, pose);
		}
		else if(transform_interface == std::string("ros_camera_housing_cti")){ 
		  (*camera_parameters)[i]["camera_housing_frame"] >> camera_housing_frame; 
		  (*camera_parameters)[i]["camera_mounting_frame"] >> camera_mounting_frame; 
		  temp_ti = make_shared<ROSCameraHousingCalTInterface>(camera_optical_frame, 
								       camera_housing_frame,
								       camera_mounting_frame);
		}
		else if(transform_interface == std::string("ros_scti")){ 
		  (*camera_parameters)[i]["parent_frame"] >> camera_mounting_frame; 
		  temp_ti = make_shared<ROSSimpleCalTInterface>(camera_optical_frame,  camera_mounting_frame);
		}
		else if(transform_interface == std::string("ros_camera_scti")){ 
		  (*camera_parameters)[i]["parent_frame"] >> camera_mounting_frame; 
		  temp_ti = make_shared<ROSSimpleCameraCalTInterface>(camera_optical_frame,  camera_mounting_frame);
		}
		else if(transform_interface == std::string("default_ti")){
		  temp_ti = make_shared<DefaultTransformInterface>(pose);
		}
		else{
		  ROS_ERROR("Unimplemented Transform Interface: %s",transform_interface.c_str());
		  temp_ti = make_shared<DefaultTransformInterface>(pose);
		}
		temp_camera->setTransformInterface(temp_ti);// install the transform interface 
		temp_camera->camera_observer_ = make_shared<ROSCameraObserver>(temp_topic);
		scene_id = 0;
		ceres_blocks_.addMovingCamera(temp_camera, scene_id);

	      }
	  }
      } // end try
    catch (YAML::ParserException& e)
      {
	ROS_ERROR("load() Failed to read in cameras yaml file");
	ROS_ERROR_STREAM("Failed with exception "<< e.what());
	return (false);
      }
    return true;
  }

  bool CalibrationJob::loadTarget()
  {
    std::ifstream target_input_file(target_def_file_name_.c_str());
    if (target_input_file.fail())
      {
	ROS_ERROR_STREAM(
			 "CalibrationJob::load(), couldn't open target_input_file: "
			 << target_def_file_name_.c_str());
	return (false);
      }
    Target temp_target;
    std::string temp_frame;
    std::string transform_interface;
    try
      {
	YAML::Parser target_parser(target_input_file);
	YAML::Node target_doc;
	target_parser.GetNextDocument(target_doc);
	// read in all static targets
	if (const YAML::Node *target_parameters = target_doc.FindValue("static_targets"))
	  {
	    ROS_DEBUG_STREAM("Found "<<target_parameters->size() <<" targets ");
	    for (unsigned int i = 0; i < target_parameters->size(); i++)
	      {
		// create shared target and transform interface
		shared_ptr<Target> temp_target = make_shared<Target>();
		shared_ptr<TransformInterface> temp_ti;

		temp_target->is_moving_ = false;
		(*target_parameters)[i]["target_name"] >> temp_target->target_name_;
		(*target_parameters)[i]["target_frame"] >> temp_target->target_frame_;
		(*target_parameters)[i]["target_type"] >> temp_target->target_type_;
		switch (temp_target->target_type_)
		  {
		  case pattern_options::Chessboard:
		    (*target_parameters)[i]["target_rows"] >> temp_target->checker_board_parameters_.pattern_rows;
		    (*target_parameters)[i]["target_cols"] >> temp_target->checker_board_parameters_.pattern_cols;
		    ROS_DEBUG_STREAM("TargetRows: "<<temp_target->checker_board_parameters_.pattern_rows);
		    break;
		  case pattern_options::CircleGrid:
		    (*target_parameters)[i]["target_rows"] >> temp_target->circle_grid_parameters_.pattern_rows;
		    (*target_parameters)[i]["target_cols"] >> temp_target->circle_grid_parameters_.pattern_cols;
		    (*target_parameters)[i]["circle_dia"]  >> temp_target->circle_grid_parameters_.circle_diameter;
		    temp_target->circle_grid_parameters_.is_symmetric=true;
		    ROS_DEBUG_STREAM("TargetRows: "<<temp_target->circle_grid_parameters_.pattern_rows);
		    break;
		  case pattern_options::ModifiedCircleGrid:
		    (*target_parameters)[i]["target_rows"] >> temp_target->circle_grid_parameters_.pattern_rows;
		    (*target_parameters)[i]["target_cols"] >> temp_target->circle_grid_parameters_.pattern_cols;
		    (*target_parameters)[i]["circle_dia"]  >> temp_target->circle_grid_parameters_.circle_diameter;
		    temp_target->circle_grid_parameters_.is_symmetric=true;
		    ROS_DEBUG_STREAM("TargetRows: "<<temp_target->circle_grid_parameters_.pattern_rows);
		    break;
		  default:
		    ROS_ERROR_STREAM("target_type does not correlate to a known pattern option (Chessboard, CircleGrid, or ModifiedCircleGrid)");
		    return false;
		    break;
		  } // end of target type
		(*target_parameters)[i]["angle_axis_ax"] >> temp_target->pose_.ax;
		(*target_parameters)[i]["angle_axis_ay"] >> temp_target->pose_.ay;
		(*target_parameters)[i]["angle_axis_az"] >> temp_target->pose_.az;
		(*target_parameters)[i]["position_x"] >> temp_target->pose_.x;
		(*target_parameters)[i]["position_y"] >> temp_target->pose_.y;
		(*target_parameters)[i]["position_z"] >> temp_target->pose_.z;
		(*target_parameters)[i]["transform_interface"] >> transform_interface;

		// install target's transform interface
		if(transform_interface == std::string("ros_lti")){ 
		  temp_ti = make_shared<ROSListenerTransInterface>(temp_target->target_frame_);
		}
		else if(transform_interface == std::string("ros_bti")){ 
		  temp_ti = make_shared<ROSBroadcastTransInterface>(temp_target->target_frame_, temp_target->pose_);
		}
		else if(transform_interface == std::string("ros_scti")){ 
		  std::string parent_frame;
		  (*target_parameters)[i]["parent_frame"] >> parent_frame; 
		  temp_ti = make_shared<ROSSimpleCalTInterface>(temp_target->target_frame_,  parent_frame);
		}
		else if(transform_interface == std::string("ros_camera_scti")){ 
		  std::string parent_frame;
		  (*target_parameters)[i]["parent_frame"] >> parent_frame; 
		  temp_ti = make_shared<ROSSimpleCameraCalTInterface>(temp_target->target_frame_,  parent_frame);
		}
		else if(transform_interface == std::string("default_ti")){
		  temp_ti = make_shared<DefaultTransformInterface>(temp_target->pose_);
		}
		else{
		  ROS_ERROR("Unimplemented Transform Interface: %s",transform_interface.c_str());
		  temp_ti = make_shared<DefaultTransformInterface>(temp_target->pose_);
		}
		temp_target->setTransformInterface(temp_ti);// install the transform interface 
		(*target_parameters)[i]["num_points"] >> temp_target->num_points_;
		const YAML::Node *points_node = (*target_parameters)[i].FindValue("points");
		if(temp_target->num_points_ != (int) points_node->size()){
		  ROS_ERROR("Expecting %d points found %d",temp_target->num_points_,(int) points_node->size());
		}
		ROS_DEBUG_STREAM("FoundPoints: "<<points_node->size());
		for (int j = 0; j < points_node->size(); j++)
		  {
		    const YAML::Node *pnt_node = (*points_node)[j].FindValue("pnt");
		    std::vector<float> temp_pnt;
		    (*pnt_node) >> temp_pnt;
		    Point3d temp_pnt3d;
		    temp_pnt3d.x = temp_pnt[0];
		    temp_pnt3d.y = temp_pnt[1];
		    temp_pnt3d.z = temp_pnt[2];
		    temp_target->pts_.push_back(temp_pnt3d);
		  }
		if(temp_target->is_moving_ == true){
		  ROS_ERROR("Static Target set to moving????");
		}
		ceres_blocks_.addStaticTarget(temp_target);
	      }
	  }

	// read in all moving targets
	if (const YAML::Node *target_parameters = target_doc.FindValue("moving_targets"))
	  {
	    ROS_DEBUG_STREAM("Found "<<target_parameters->size() <<"  moving targets ");
	    unsigned int scene_id=0;
	    for (unsigned int i = 0; i < target_parameters->size(); i++)
	      {
		// create shared target and transform interface
		shared_ptr<Target> temp_target = make_shared<Target>();
		shared_ptr<TransformInterface> temp_ti;

		temp_target->is_moving_ = true;
		(*target_parameters)[i]["target_name"] >> temp_target->target_name_;
		(*target_parameters)[i]["target_frame"] >> temp_target->target_frame_;
		(*target_parameters)[i]["target_type"] >> temp_target->target_type_;
		switch (temp_target->target_type_)
		  {
		  case pattern_options::Chessboard:
		    (*target_parameters)[i]["target_rows"] >> temp_target->checker_board_parameters_.pattern_rows;
		    (*target_parameters)[i]["target_cols"] >> temp_target->checker_board_parameters_.pattern_cols;
		    break;
		  case pattern_options::CircleGrid:
		    (*target_parameters)[i]["target_rows"] >> temp_target->circle_grid_parameters_.pattern_rows;
		    (*target_parameters)[i]["target_cols"] >> temp_target->circle_grid_parameters_.pattern_cols;
		    (*target_parameters)[i]["circle_dia"]  >> temp_target->circle_grid_parameters_.circle_diameter;
		    temp_target->circle_grid_parameters_.is_symmetric=true;
		    break;
		  case pattern_options::ModifiedCircleGrid:
		    (*target_parameters)[i]["target_rows"] >> temp_target->circle_grid_parameters_.pattern_rows;
		    (*target_parameters)[i]["target_cols"] >> temp_target->circle_grid_parameters_.pattern_cols;
		    (*target_parameters)[i]["circle_dia"]  >> temp_target->circle_grid_parameters_.circle_diameter;
		    temp_target->circle_grid_parameters_.is_symmetric=true;
		    break;
		  default:
		    ROS_ERROR_STREAM("target_type does not correlate to a known pattern option (Chessboard or CircleGrid)");
		    return false;
		    break;
		  }

		// set initial pose of target
		(*target_parameters)[i]["angle_axis_ax"] >> temp_target->pose_.ax;
		(*target_parameters)[i]["angle_axis_ay"] >> temp_target->pose_.ay;
		(*target_parameters)[i]["angle_axis_az"] >> temp_target->pose_.az;
		(*target_parameters)[i]["position_x"] >> temp_target->pose_.x;
		(*target_parameters)[i]["position_y"] >> temp_target->pose_.y;
		(*target_parameters)[i]["position_z"] >> temp_target->pose_.z;
		(*target_parameters)[i]["transform_interface"] >> transform_interface;

		// install target's transform interface
		if(transform_interface == std::string("ros_lti")){ 
		  temp_ti = make_shared<ROSListenerTransInterface>(temp_target->target_frame_);
		}
		else if(transform_interface == std::string("ros_bti")){ 
		  temp_ti = make_shared<ROSBroadcastTransInterface>(temp_target->target_frame_, temp_target->pose_);
		}
		else if(transform_interface == std::string("ros_scti")){ 
		  std::string parent_frame;
		  (*target_parameters)[i]["parent_frame"] >> parent_frame; 
		  temp_ti = make_shared<ROSSimpleCalTInterface>(temp_target->target_frame_,  parent_frame);
		}
		else if(transform_interface == std::string("ros_camera_scti")){ 
		  std::string parent_frame;
		  (*target_parameters)[i]["parent_frame"] >> parent_frame; 
		  temp_ti = make_shared<ROSSimpleCameraCalTInterface>(temp_target->target_frame_,  parent_frame);
		}
		else if(transform_interface == std::string("default_ti")){
		  temp_ti = make_shared<DefaultTransformInterface>(temp_target->pose_);
		}
		else{
		  ROS_ERROR("Unimplemented Transform Interface: %s",transform_interface.c_str());
		  temp_ti = make_shared<DefaultTransformInterface>(temp_target->pose_);
		}
		temp_target->setTransformInterface(temp_ti);// install the transform interface 
		
		// set point for the target
		(*target_parameters)[i]["num_points"] >> temp_target->num_points_;
		const YAML::Node *points_node = (*target_parameters)[i].FindValue("points");
		if(temp_target->num_points_ != (int) points_node->size()){
		  ROS_ERROR("Expecting %d points found %d",temp_target->num_points_,(int) points_node->size());
		}
		for (int j = 0; j < points_node->size(); j++)
		  {
		    const YAML::Node *pnt_node = (*points_node)[j].FindValue("pnt");
		    std::vector<float> temp_pnt;
		    (*pnt_node) >> temp_pnt;
		    Point3d temp_pnt3d;
		    temp_pnt3d.x = temp_pnt[0];
		    temp_pnt3d.y = temp_pnt[1];
		    temp_pnt3d.z = temp_pnt[2];
		    temp_target->pts_.push_back(temp_pnt3d);
		  }
		ceres_blocks_.addMovingTarget(temp_target, scene_id);
	      }
	  }
      } // end try
    catch (YAML::ParserException& e)
      {
	ROS_ERROR("load() Failed to read in target yaml file");
	ROS_ERROR_STREAM("Failed with exception "<< e.what());
	return (false);
      }
    return true;

  }

  bool CalibrationJob::loadCalJob()
  {
    std::ifstream caljob_input_file(caljob_def_file_name_.c_str());
    if (caljob_input_file.fail())
      {
	ROS_ERROR_STREAM(
			 "ERROR CalibrationJob::load(), couldn't open caljob_input_file: "
			 << caljob_def_file_name_.c_str());
	return (false);
      }

    std::string opt_params;
    int scene_id_num;
    std::string trigger_name;
    std::string trig_param;
    std::string trig_action_server;
    std::string trig_action_msg;
    std::string camera_name;
    std::string target_name;
    std::string cost_type_string;
    Cost_function cost_type;
    std::string reference_frame;
    shared_ptr<Camera> temp_cam = make_shared<Camera>();
    shared_ptr<Target> temp_targ = make_shared<Target>();
    Roi temp_roi;

    try
      {
	YAML::Parser caljob_parser(caljob_input_file);
	YAML::Node caljob_doc;
	caljob_parser.GetNextDocument(caljob_doc);

	caljob_doc["reference_frame"] >> reference_frame;
	ceres_blocks_.setReferenceFrame(reference_frame);
	caljob_doc["optimization_parameters"] >> opt_params;
	// read in all scenes
	if (const YAML::Node *caljob_scenes = caljob_doc.FindValue("scenes"))
	  {
	    ROS_DEBUG_STREAM("Found "<<caljob_scenes->size() <<" scenes");
	    scene_list_.resize(caljob_scenes->size() );
	    for (unsigned int i = 0; i < caljob_scenes->size(); i++)
	      {
		(*caljob_scenes)[i]["scene_id"] >> scene_id_num;

		(*caljob_scenes)[i]["trigger"] >> trigger_name;
		string ros_bool_param;
		string message;
		string server_name;
		boost::shared_ptr<Trigger> temp_trigger;

		// handle all the different trigger cases
		if(trigger_name == std::string("NO_WAIT_TRIGGER")){
		  temp_trigger = make_shared<NoWaitTrigger>();
		}
		else if(trigger_name == std::string("ROS_PARAM_TRIGGER")){
		  (*caljob_scenes)[i]["trig_param"] >> trig_param;
		  temp_trigger = make_shared<ROSParamTrigger>(trig_param);
		}
		else if(trigger_name == std::string("ROS_ACTION_TRIGGER")){
		  (*caljob_scenes)[i]["trig_action_server"] >> trig_action_server;
		  (*caljob_scenes)[i]["trig_action_msg"] >> trig_action_msg;
		  temp_trigger = make_shared<ROSActionServerTrigger>(trig_action_server, trig_action_msg);
		}
		else if(trigger_name == std::string("ROS_ROBOT_JOINT_VALUES_ACTION_TRIGGER")){
		  (*caljob_scenes)[i]["trig_action_server"] >> trig_action_server;
		  std::vector<double>joint_values;
		  (*caljob_scenes)[i]["joint_values"] >> joint_values;
		  if(joint_values.size()<1){
		    ROS_ERROR("Couldn't read  joint_values for ROS_ROBOT_JOINT_VALUES_ACTION_TRIGGER");
		  }
		  temp_trigger = make_shared<ROSRobotJointValuesActionServerTrigger>(trig_action_server, joint_values);
		}
		else if(trigger_name == std::string("ROS_ROBOT_POSE_ACTION_TRIGGER")){
		  (*caljob_scenes)[i]["trig_action_server"] >> trig_action_server;
		  geometry_msgs::Pose pose;
		  (*caljob_scenes)[i]["pose"][0] >> pose.position.x;
		  (*caljob_scenes)[i]["pose"][1] >> pose.position.y;
		  (*caljob_scenes)[i]["pose"][2] >> pose.position.z;
		  (*caljob_scenes)[i]["pose"][3] >> pose.orientation.x;
		  (*caljob_scenes)[i]["pose"][4] >> pose.orientation.y;
		  (*caljob_scenes)[i]["pose"][5] >> pose.orientation.z;
		  (*caljob_scenes)[i]["pose"][6] >> pose.orientation.w;
		  temp_trigger = make_shared<ROSRobotPoseActionServerTrigger>(trig_action_server, pose);
		}
		else if(trigger_name == std::string("ROS_CAMERA_OBSERVER_TRIGGER")){
		  const YAML::Node *trigger_parameters = (*caljob_scenes)[i].FindValue("trigger_parameters");
		  Roi roi;
		  std::string service_name;
		  std::string instructions;
		  std::string image_topic;
		  (*trigger_parameters)[0]["service_name"] >> service_name;
		  (*trigger_parameters)[0]["instructions"] >> instructions;
		  (*trigger_parameters)[0]["image_topic"] >> image_topic;
		  (*trigger_parameters)[0]["roi_min_x"] >> roi.x_min;
		  (*trigger_parameters)[0]["roi_max_x"] >> roi.x_max;
		  (*trigger_parameters)[0]["roi_min_y"] >> roi.y_min;
		  (*trigger_parameters)[0]["roi_max_y"] >> roi.y_max;
		  temp_trigger = make_shared<ROSCameraObserverTrigger>(service_name, instructions, image_topic, roi);
		}
		else{
		  ROS_ERROR("Unknown scene trigger type %s", trigger_name.c_str());
		}
		scene_list_.at(i).setTrigger(temp_trigger);

		scene_list_.at(i).setSceneId(scene_id_num);
		const YAML::Node *obs_node = (*caljob_scenes)[i].FindValue("observations");
		ROS_DEBUG_STREAM("Found "<<obs_node->size() <<" observations within scene "<<i);
		for (unsigned int j = 0; j < obs_node->size(); j++)
		  {
		    (*obs_node)[j]["camera"] >> camera_name;
		    (*obs_node)[j]["roi_x_min"] >> temp_roi.x_min;
		    (*obs_node)[j]["roi_x_max"] >> temp_roi.x_max;
		    (*obs_node)[j]["roi_y_min"] >> temp_roi.y_min;
		    (*obs_node)[j]["roi_y_max"] >> temp_roi.y_max;
		    (*obs_node)[j]["target"] >> target_name;
		    (*obs_node)[j]["cost_type"] >> cost_type_string;
		    cost_type = string2CostType(cost_type_string);
		    if((temp_cam = ceres_blocks_.getCameraByName(camera_name)) == NULL){
		      ROS_ERROR("Couldn't find camea %s",camera_name.c_str());
		    }
		    if((temp_targ = ceres_blocks_.getTargetByName(target_name)) == NULL){;
		      ROS_ERROR("Couldn't find target %s",target_name.c_str());
		    }
		    if(scene_id_num !=0 && temp_targ->is_moving_){ // if we have a moving target, we need to add it to the blocks
		      ceres_blocks_.addMovingTarget(temp_targ, scene_id_num);
		      temp_targ =  ceres_blocks_.getTargetByName(target_name, scene_id_num);
		    }
		    scene_list_.at(i).addCameraToScene(temp_cam);
		    cost_type = string2CostType(cost_type_string);
		    scene_list_.at(i).populateObsCmdList(temp_cam, temp_targ, temp_roi, cost_type);
		  }
	      }
	  }
      } // end try
    catch (YAML::ParserException& e)
      {
	ROS_ERROR("load() Failed to read in caljob yaml file");
	ROS_ERROR_STREAM("Failed with exception "<< e.what());
	return (false);
      }
    return true;
  }

  bool CalibrationJob::run()
  {
    ROS_INFO("Running observations");
    runObservations();
    ROS_INFO("Running optimization");
    solved_ = runOptimization();
    if(solved_){
      pushTransforms(); // sends updated transforms to their intefaces
    }
    else{
      ROS_ERROR("Optimization failed");
    }
    return(solved_);
  }

  bool CalibrationJob::runObservations()
  {
    // the result of this function are twofold
    // First, it fills up observation_data_point_list_ with lists of observationspercamera
    // Second it adds parameter blocks to the ceres_blocks
    // extrinsics and intrinsics for each static camera
    // The whole target for once every static target (parameter blocks are in  Pose6d and an array of points)
    // The whole target once a scene for each moving target
    observation_data_point_list_.clear(); // clear previously recorded observations

    // For each scene
    BOOST_FOREACH(ObservationScene current_scene, scene_list_)
      {
	int scene_id = current_scene.get_id();
	ROS_DEBUG_STREAM("Processing Scene " << scene_id+1<<" of "<< scene_list_.size());
	ROS_INFO("Processing Scene  %d of %d",scene_id, (int) scene_list_.size());

	current_scene.get_trigger()->waitForTrigger(); // this indicates scene is ready to capture

	pullTransforms(scene_id); // gets transforms of targets and cameras from their interfaces

	BOOST_FOREACH(shared_ptr<Camera> current_camera, current_scene.cameras_in_scene_)
	  {			// clear camera of existing observations
	    current_camera->camera_observer_->clearObservations(); // clear any recorded data
	    current_camera->camera_observer_->clearTargets(); // clear all targets
	  }

	BOOST_FOREACH(ObservationCmd o_command, current_scene.observation_command_list_)
	  {	// add each target and roi each camera's list of observations
	    
	    o_command.camera->camera_observer_->addTarget(o_command.target, o_command.roi, o_command.cost_type);
	  }

	BOOST_FOREACH( shared_ptr<Camera> current_camera, current_scene.cameras_in_scene_)
	  {// trigger the cameras
	    current_camera->camera_observer_->triggerCamera();
	  }

	// collect results
	P_BLOCK intrinsics;
	P_BLOCK extrinsics;
	P_BLOCK target_pose;
	P_BLOCK pnt_pos;
	std::string camera_name;
	std::string target_name;
	unsigned int  target_type;
	Cost_function cost_type;

	// for each camera in scene get a list of observations, and add camera parameters to ceres_blocks
	ObservationDataPointList listpercamera;
	BOOST_FOREACH( shared_ptr<Camera> camera, current_scene.cameras_in_scene_)
	  {
	    // wait until observation is done
	    while (!camera->camera_observer_->observationsDone()) ;
	    camera_name = camera->camera_name_;
	    if (camera->isMoving())
	      {
		// next line does nothing if camera already exist in blocks
		ceres_blocks_.addMovingCamera(camera, scene_id);
		pullTransforms(scene_id); // gets transforms of targets and cameras from their interfaces
		intrinsics = ceres_blocks_.getMovingCameraParameterBlockIntrinsics(camera_name);
		extrinsics = ceres_blocks_.getMovingCameraParameterBlockExtrinsics(camera_name, scene_id);
	      }
	    else
	      {
		// next line does nothing if camera already exist in blocks
		ceres_blocks_.addStaticCamera(camera);
		intrinsics = ceres_blocks_.getStaticCameraParameterBlockIntrinsics(camera_name);
		extrinsics = ceres_blocks_.getStaticCameraParameterBlockExtrinsics(camera_name);
	      }
	    // Get the observations from this camera whose P_BLOCKs are intrinsics and extrinsics
	    CameraObservations camera_observations;
	    int number_returned;
	    number_returned = camera->getObservations(camera_observations);

	    ROS_DEBUG_STREAM("Processing " << camera_observations.size() << " Observations");
	    ROS_INFO("Processing %d Observations ", (int) camera_observations.size());
	    BOOST_FOREACH(Observation observation, camera_observations)
	      {
		target_name = observation.target->target_name_;
		target_type = observation.target->target_type_;
		cost_type = observation.cost_type;
		double circle_dia=0.0;
		if(target_type == pattern_options::CircleGrid || target_type == pattern_options::ModifiedCircleGrid){
		  circle_dia = observation.target->circle_grid_parameters_.circle_diameter;
		}
		int pnt_id = observation.point_id;
		double observation_x = observation.image_loc_x;
		double observation_y = observation.image_loc_y;
		if (observation.target->is_moving_)
		  {
		    ceres_blocks_.addMovingTarget(observation.target, scene_id);
		    target_pose = ceres_blocks_.getMovingTargetPoseParameterBlock(target_name, scene_id);
		    pnt_pos = ceres_blocks_.getMovingTargetPointParameterBlock(target_name, pnt_id);
		  }
		else
		  {
		    ceres_blocks_.addStaticTarget(observation.target); // if exist, does nothing
		    target_pose = ceres_blocks_.getStaticTargetPoseParameterBlock(target_name);
		    pnt_pos = ceres_blocks_.getStaticTargetPointParameterBlock(target_name, pnt_id);
		  }
		ObservationDataPoint temp_ODP(camera_name, target_name, target_type,
					      scene_id, intrinsics, extrinsics, pnt_id, target_pose,
					      pnt_pos, observation_x, observation_y, 
					      cost_type, observation.intermediate_frame,
					      circle_dia);
		listpercamera.addObservationPoint(temp_ODP);
	      }//end for each observed point
	  }//end for each camera
	observation_data_point_list_.push_back(listpercamera);
      } //end for each scene
    return true;
  }

  bool CalibrationJob::runOptimization()
  {
    // problem is declared here because we can't clear it as far as I can tell from the ceres documentation
    if(problem_ != NULL) {
      ROS_INFO("Deleting old problem.");
      delete(problem_); 
    }
    problem_ = new ceres::Problem; /*!< This is the object which solves non-linear optimization problems */

    total_observations_ =0;
    for(int i=0;i<observation_data_point_list_.size();i++){
      total_observations_ += observation_data_point_list_[i].items_.size();
    }
    if(total_observations_ == 0){ // TODO really need more than number of parameters being computed
      ROS_ERROR("Too few observations: %d",total_observations_);
      return(false);
    }
    
    ceres_blocks_.displayMovingCameras();

    // take all the data collected and create a Ceres optimization problem and run it
    ROS_INFO("Running Optimization with %d scenes",(int)scene_list_.size());
    ROS_DEBUG_STREAM("Optimizing "<<scene_list_.size()<<" scenes");
    BOOST_FOREACH(ObservationScene current_scene, scene_list_)
      {
	int scene_id = current_scene.get_id();
	ROS_DEBUG_STREAM("Current observation data point list size: "<<observation_data_point_list_.at(scene_id).items_.size());
	// take all the data collected and create a Ceres optimization problem and run it
	P_BLOCK extrinsics;
	P_BLOCK intrinsics;
	P_BLOCK target_pose_params;
	P_BLOCK point_position;
	BOOST_FOREACH(ObservationDataPoint ODP, observation_data_point_list_.at(scene_id).items_)
	  {
	    // create cost function
	    // there are several options
	    // 1. the complete reprojection error cost function "Create(obs_x,obs_y)"
	    //    this cost function has the following parameters:
	    //      a. camera intrinsics
	    //      b. camera extrinsics
	    //      c. target pose
	    //      d. point location in target frame
	    // 2. the same as 1, but without d  "Create(obs_x,obs_y,t_pnt_x, t_pnt_y, t_pnt_z)
	    // 3. the same as 1, but without a  "Create(obs_x,obs_y,fx,fy,cx,cy,cz)"
	    //    Note that this one assumes we are using rectified images to compute the observations
	    // 4. the same as 3, point location fixed too "Create(obs_x,obs_y,fx,fy,cx,cy,cz,t_x,t_y,t_z)"
	    //        implemented in TargetCameraReprjErrorNoDistortion
	    // 5. the same as 4, but with target in known location
	    //    "Create(obs_x,obs_y,fx,fy,cx,cy,cz,t_x,t_y,t_z,p_tx,p_ty,p_tz,p_ax,p_ay,p_az)"
	    // pull out the constants from the observation point data
	    intrinsics = ODP.camera_intrinsics_;
	    double focal_length_x = ODP.camera_intrinsics_[0]; // TODO, make this not so ugly
	    double focal_length_y = ODP.camera_intrinsics_[1];
	    double center_x   = ODP.camera_intrinsics_[2];
	    double center_y   = ODP.camera_intrinsics_[3];
	    double image_x        = ODP.image_x_;
	    double image_y        = ODP.image_y_;
	    Point3d point;
	    Pose6d camera_mounting_pose = ODP.intermediate_frame_; // identity except when camera mounted on robot
	    point.x = ODP.point_position_[0];// location of point within target frame
	    point.y = ODP.point_position_[1];
	    point.z = ODP.point_position_[2];
	    unsigned int target_type    = ODP.target_type_;
	    double circle_dia = ODP.circle_dia_; // sometimes this is not needed
<<<<<<< HEAD
=======
	    
>>>>>>> 6eaf0332
	    // pull out pointers to the parameter blocks in the observation point data
	    extrinsics        = ODP.camera_extrinsics_;
	    target_pose_params     = ODP.target_pose_;
	    Pose6d target_pose;
	    target_pose.setAngleAxis(target_pose_params[0],target_pose_params[1], target_pose_params[2]);
	    target_pose.setOrigin(target_pose_params[3],target_pose_params[4], target_pose_params[5]);
	    point_position = ODP.point_position_;
	    bool point_zero=false; // Set true to enable some debugging
<<<<<<< HEAD

	    if(0){// modify for debugging
	      if(point.x == 0.0 && point.y == 0.0 && point.z == 0.0){
		point_zero=true;
		//		ROS_ERROR("Observing Target Origin");
		//		showPose(target_pose_params, "target");
		target_pose.show("target_pose");
		showPose(extrinsics,"extrinsics");
		ROS_ERROR("u,v %6.3f %6.3f",image_x, image_y);
		//		showPose((P_BLOCK) &camera_mounting_pose.pb_pose[0], "camera_mounting_pose");
	      }
	    }

=======
	    /*
	      if(point.x == 0.0 && point.y == 0.0 && point.z == 0.0){
	      point_zero=true;
	      ROS_ERROR("Observing Target Origin");
	      showPose(target_pose_params, "target");
	      showPose(extrinsics,"extrinsics");
	      showPose((P_BLOCK) &camera_mounting_pose.pb_pose[0], "camera_mounting_pose");
	      }
	    */
	    
>>>>>>> 6eaf0332
	    switch( ODP.cost_type_ ){
	    case cost_functions::CameraReprjErrorWithDistortion:
	      {
		CostFunction* cost_function =
		  CameraReprjErrorWithDistortion::Create(image_x, image_y);
		problem_->AddResidualBlock(cost_function, NULL , extrinsics, intrinsics, point.pb);
	      }
	      break;
	    case cost_functions::CameraReprjErrorWithDistortionPK:
	      {
		CostFunction* cost_function =
		  CameraReprjErrorWithDistortionPK::Create(image_x, image_y, 
							   point);
		problem_->AddResidualBlock(cost_function, NULL , extrinsics, intrinsics);
	      }
	      break;
	    case cost_functions::CameraReprjError:
	      {
		CostFunction* cost_function =
		  CameraReprjError::Create(image_x, image_y, 
					   focal_length_x, focal_length_y,
					   center_x, center_y);
		problem_->AddResidualBlock(cost_function, NULL , extrinsics, point.pb);
	      }
	      break;
	    case cost_functions::CameraReprjErrorPK:
	      {
<<<<<<< HEAD
		ROS_ERROR("u,v = %7.3f %7.3f point = %7.3f %7.3f %7.3f",
			  image_x,  image_y, point.x, point.y, point.z);
=======
>>>>>>> 6eaf0332
		CostFunction* cost_function =
		  CameraReprjErrorPK::Create(image_x, image_y, 
					     focal_length_x, focal_length_y,
					     center_x, center_y,
					     point);
		problem_->AddResidualBlock(cost_function, NULL , extrinsics);
	      }
	      break;
	    case cost_functions::TargetCameraReprjError:
	      {
		CostFunction* cost_function =
		  TargetCameraReprjError::Create(image_x, image_y, 
						 focal_length_x, focal_length_y,
						 center_x, center_y);

		problem_->AddResidualBlock(cost_function, NULL , extrinsics, target_pose_params, point.pb);
	      }
	      break;
	    case cost_functions::TargetCameraReprjErrorPK:
	      {
		CostFunction* cost_function = 
		  TargetCameraReprjErrorPK::Create(image_x, image_y,
						   focal_length_x,
						   focal_length_y,
						   center_x,
						   center_y,
						   point);
		// add it as a residual using parameter blocks
		problem_->AddResidualBlock(cost_function, NULL , extrinsics, target_pose_params);
	      }
	      break;
	    case cost_functions::LinkTargetCameraReprjError:
	      {
		CostFunction* cost_function =
		  LinkTargetCameraReprjError::Create(image_x, image_y, 
						     focal_length_x,
						     focal_length_y,
						     center_x,
						     center_y,
						     camera_mounting_pose);
		problem_->AddResidualBlock(cost_function, NULL , extrinsics, target_pose_params, point.pb);
	      }
	      break;
	    case cost_functions::LinkTargetCameraReprjErrorPK:
	      {
		CostFunction* cost_function =
		  LinkTargetCameraReprjErrorPK::Create(image_x, image_y, 
						       focal_length_x,
						       focal_length_y,
						       center_x,
						       center_y,
						       camera_mounting_pose,
						       point);
		problem_->AddResidualBlock(cost_function, NULL , extrinsics, target_pose_params);
	      }
	      break;
<<<<<<< HEAD
	    case cost_functions::PosedTargetCameraReprjErrorPK:
	      {
		if(point_zero){
		  ROS_ERROR("u,v %f %f x,y,x %f %f %f", image_x, image_y, point.x, point.y, point.z);
		}
		CostFunction* cost_function =
		  PosedTargetCameraReprjErrorPK::Create(image_x, image_y, 
							focal_length_x,
							focal_length_y,
							center_x,
							center_y,
							target_pose,
							point);
		problem_->AddResidualBlock(cost_function, NULL , extrinsics);
	      }
	      break;
=======
>>>>>>> 6eaf0332
	    case cost_functions::LinkCameraTargetReprjError:
	      {
		CostFunction* cost_function =
		  LinkCameraTargetReprjError::Create(image_x, image_y, 
						     focal_length_x,
						     focal_length_y,
						     center_x,
						     center_y,
						     camera_mounting_pose);
		problem_->AddResidualBlock(cost_function, NULL , extrinsics, target_pose_params, point.pb);
	      }
	      break;
	    case cost_functions::LinkCameraTargetReprjErrorPK:
	      {
		CostFunction* cost_function =
		  LinkCameraTargetReprjErrorPK::Create(image_x, image_y, 
						       focal_length_x,
						       focal_length_y,
						       center_x,
						       center_y,
						       camera_mounting_pose,
						       point);
		      
		problem_->AddResidualBlock(cost_function, NULL , extrinsics, target_pose_params);
	      }
	      break;
	    case cost_functions::CircleCameraReprjErrorWithDistortion:
	      {
		CostFunction* cost_function =
		  CircleCameraReprjErrorWithDistortion::Create(image_x, image_y, circle_dia);
		problem_->AddResidualBlock(cost_function, NULL , extrinsics, intrinsics, point.pb);
	      }
	      break;
	    case cost_functions::CircleCameraReprjErrorWithDistortionPK:
	      {
		CostFunction* cost_function =
		  CircleCameraReprjErrorWithDistortionPK::Create(image_x, image_y,
								 circle_dia,
								 point);
		problem_->AddResidualBlock(cost_function, NULL , extrinsics, intrinsics, point.pb);
	      }
	      break;
	    case cost_functions::CircleCameraReprjError:
	      {
		CostFunction* cost_function =
		  CircleCameraReprjError::Create(image_x, image_y, 
						 circle_dia,
						 focal_length_x,
						 focal_length_y,
						 center_x,
						 center_y);
		problem_->AddResidualBlock(cost_function, NULL , extrinsics, point.pb);
	      }
	      break;
	    case cost_functions::CircleCameraReprjErrorPK:
	      {
		CostFunction* cost_function =
		  CircleCameraReprjErrorPK::Create(image_x, image_y, 
						   circle_dia,
						   focal_length_x,
						   focal_length_y,
						   center_x,
						   center_y,
						   point);
		problem_->AddResidualBlock(cost_function, NULL , extrinsics);
	      }
	      break;
	    case cost_functions::CircleTargetCameraReprjErrorWithDistortion:
	      {
		CostFunction* cost_function =
		  CircleTargetCameraReprjErrorWithDistortion::Create(image_x, image_y,
								     circle_dia);
		problem_->AddResidualBlock(cost_function, NULL , extrinsics, intrinsics, point.pb);
	      }
	      break;
	    case cost_functions::CircleTargetCameraReprjErrorWithDistortionPK:
	      {
		CostFunction* cost_function =
		  CircleTargetCameraReprjErrorWithDistortionPK::Create(image_x, image_y, 
								       circle_dia,
								       point);
		problem_->AddResidualBlock(cost_function, NULL , extrinsics, intrinsics, target_pose_params);
	      }
	      break;
	    case cost_functions::FixedCircleTargetCameraReprjErrorWithDistortionPK:
	      {
		CostFunction* cost_function =
		  FixedCircleTargetCameraReprjErrorWithDistortionPK::Create(image_x, image_y, 
									    circle_dia,
									    point);
		problem_->AddResidualBlock(cost_function, NULL , extrinsics, intrinsics, target_pose_params);
	      }
	      break;
	    case cost_functions::SimpleCircleTargetCameraReprjErrorWithDistortionPK:
	      {
		CostFunction* cost_function =
		  SimpleCircleTargetCameraReprjErrorWithDistortionPK::Create(image_x, image_y, 
									     circle_dia,
									     point);
		problem_->AddResidualBlock(cost_function, NULL , extrinsics, intrinsics);
	      }
	      break;
	    case cost_functions::CircleTargetCameraReprjErrorPK:
	      {
		CostFunction* cost_function = 
		  CircleTargetCameraReprjErrorPK::Create(image_x,  image_y,
							 circle_dia,
							 focal_length_x,
							 focal_length_y,
							 center_x,
							 center_y,
							 point);
		problem_->AddResidualBlock(cost_function, NULL , extrinsics, target_pose_params);
	      }
	      break;
	    case cost_functions::LinkCircleTargetCameraReprjError:
	      {
		CostFunction* cost_function =
		  LinkCircleTargetCameraReprjError::Create(image_x, image_y, 
							   circle_dia,
							   focal_length_x,
							   focal_length_y,
							   center_x,
							   center_y,
							   camera_mounting_pose);
		problem_->AddResidualBlock(cost_function, NULL , extrinsics, target_pose_params, point.pb);
	      }
	      break;
	    case cost_functions::LinkCircleTargetCameraReprjErrorPK:
	      {
		CostFunction* cost_function =
		  LinkCircleTargetCameraReprjErrorPK::Create(image_x, image_y, 
							     circle_dia,
							     focal_length_x,
							     focal_length_y,
							     center_x,
							     center_y,
							     camera_mounting_pose,
							     point);
		problem_->AddResidualBlock(cost_function, NULL , extrinsics, target_pose_params);
	      }
	      break;
	    case cost_functions::LinkCameraCircleTargetReprjError:
	      {
		CostFunction* cost_function =
		  LinkCameraCircleTargetReprjError::Create(image_x, image_y, 
							   circle_dia,
							   focal_length_x,
							   focal_length_y,
							   center_x,
							   center_y,
							   camera_mounting_pose);
		problem_->AddResidualBlock(cost_function, NULL , extrinsics, target_pose_params, point.pb);
	      }
	      break;
	    case cost_functions::LinkCameraCircleTargetReprjErrorPK:
	      {
		CostFunction* cost_function =
		  LinkCameraCircleTargetReprjErrorPK::Create(image_x, image_y, 
							     circle_dia,
							     focal_length_x,
							     focal_length_y,
							     center_x,
							     center_y,
							     camera_mounting_pose,
							     point);
		problem_->AddResidualBlock(cost_function, NULL , extrinsics, target_pose_params);
		if(point_zero){
		  double residual[2];
		  double *params[2];
		  params[0] = &extrinsics[0];
		  params[1] = &target_pose_params[0];
		  cost_function->Evaluate(params, residual, NULL);
		  ROS_INFO("Initial residual %6.3lf %6.3lf ix,iy = %6.3lf %6.3lf px,py = %6.3lf %6.3lf", residual[0], residual[1],image_x, image_y, residual[0]+image_x, residual[0]+image_y);
		  point_zero=false;
		  LinkCameraCircleTargetReprjErrorPK testIt(image_x, image_y, 
							    circle_dia,
							    focal_length_x,
							    focal_length_y,
							    center_x,
							    center_y,
							    camera_mounting_pose,
							    point);
		  testIt.test_residual(extrinsics, target_pose_params, residual);

		}
	      }
	      break;
	    case cost_functions::FixedCircleTargetCameraReprjErrorPK:
	      {
		CostFunction* cost_function =
		  FixedCircleTargetCameraReprjErrorPK::Create(image_x, image_y, 
							      circle_dia,
							      focal_length_x,
							      focal_length_y,
							      center_x,
							      center_y,
							      target_pose,
							      camera_mounting_pose,
							      point);
		problem_->AddResidualBlock(cost_function, NULL , extrinsics);
		if(point_zero){
		  double residual[2];
		  double *params[1];
		  showPose(extrinsics,"extrinsics");
		  params[0] = &extrinsics[0];
		  cost_function->Evaluate(params, residual, NULL);
		  ROS_ERROR("Initial residual %6.3lf %6.3lf ix,iy = %6.3lf %6.3lf px,py = %6.3lf %6.3lf", residual[0], residual[1],image_x, image_y, residual[0]+image_x, residual[0]+image_y);
		  point_zero=false;
		  FixedCircleTargetCameraReprjErrorPK testIt(image_x, image_y, 
							     circle_dia,
							     focal_length_x,
							     focal_length_y,
							     center_x,
							     center_y,
							     target_pose,
							     camera_mounting_pose,
							     point);
		  testIt.test_residual(extrinsics, residual);

		}
	      }
	      break;
	    default:
	      {
		std::string cost_type_string = costType2String(ODP.cost_type_);
		ROS_ERROR("No cost function of type %s", cost_type_string.c_str());
	      }
	      break;
	    }// end of switch
	  }//for each observation
      }//for each scene
    ROS_INFO("total observations: %d ",total_observations_);
  
  // Make Ceres automatically detect the bundle structure. Note that the
  // standard solver, SPARSE_NORMAL_CHOLESKY, also works fine but it is slower
  // for standard bundle adjustment problems.

  ceres::Solver::Options options;
  options.linear_solver_type = ceres::DENSE_SCHUR;
  options.minimizer_progress_to_stdout = true;
  options.max_num_iterations = 1000;
  ceres::Solve(options, problem_, &ceres_summary_);

  if(ceres_summary_.termination_type == ceres::USER_SUCCESS
     || ceres_summary_.termination_type == ceres::FUNCTION_TOLERANCE
     || ceres_summary_.termination_type == ceres::GRADIENT_TOLERANCE
     || ceres_summary_.termination_type == ceres::PARAMETER_TOLERANCE
     ){
      ROS_INFO("Problem Solved");
      double error_per_observation = ceres_summary_.initial_cost/total_observations_;

      return true;
    }
    else{
      ROS_ERROR("Problem Not Solved termination type = %d success = %d", ceres_summary_.termination_type, ceres::USER_SUCCESS);
    }


    
  }//end runOptimization

 bool CalibrationJob::computeCovariance(std::vector<CovarianceVariableRequest> &variables, std::string &covariance_file_name)
  {
    FILE *fp;
    if((fp= fopen(covariance_file_name.c_str(), "w") ) != NULL){
      ceres::Covariance::Options covariance_options;
      covariance_options.algorithm_type = ceres::DENSE_SVD;
      ceres::Covariance covariance(covariance_options);
      std::vector<const double*> covariance_blocks;
      std::vector<int> block_sizes;
      std::vector<std::string> block_names;
      std::vector< std::pair< const double*, const double*> > covariance_pairs;

      BOOST_FOREACH(CovarianceVariableRequest req, variables){
	P_BLOCK intrinsics, extrinsics, pose_params;
	switch(req.request_type){
	case covariance_requests::StaticCameraIntrinsicParams:
	    intrinsics = ceres_blocks_.getStaticCameraParameterBlockIntrinsics(req.object_name.c_str());
	    covariance_blocks.push_back(intrinsics);
	    block_sizes.push_back(9);
	    block_names.push_back(req.object_name.c_str());
	    break;
	case covariance_requests::StaticCameraExtrinsicParams:
	  extrinsics = ceres_blocks_.getStaticCameraParameterBlockExtrinsics(req.object_name.c_str());
	  covariance_blocks.push_back(extrinsics);
	  block_sizes.push_back(6);
	  block_names.push_back(req.object_name.c_str());
	  break;
	case covariance_requests::MovingCameraIntrinsicParams:
	  intrinsics = ceres_blocks_.getMovingCameraParameterBlockIntrinsics(req.object_name.c_str());
	  covariance_blocks.push_back(intrinsics);
	  block_sizes.push_back(9);
	  block_names.push_back(req.object_name.c_str());
	  break;
	case covariance_requests::MovingCameraExtrinsicParams:
	  extrinsics = ceres_blocks_.getMovingCameraParameterBlockExtrinsics(req.object_name.c_str(), req.scene_id);
	  covariance_blocks.push_back(extrinsics);
	  block_sizes.push_back(6);
	  block_names.push_back(req.object_name.c_str());
	  break;
	case covariance_requests::StaticTargetPoseParams:
	  pose_params = ceres_blocks_.getStaticTargetPoseParameterBlock(req.object_name.c_str());
	  covariance_blocks.push_back(pose_params);
	  block_sizes.push_back(6);
	  block_names.push_back(req.object_name.c_str());
	  break;
	case covariance_requests::MovingTargetPoseParams:
	  pose_params = ceres_blocks_.getMovingTargetPoseParameterBlock(req.object_name.c_str(), req.scene_id);
	  covariance_blocks.push_back(pose_params);
	  block_sizes.push_back(6);
	  block_names.push_back(req.object_name.c_str());
	  break;
	default:
	  ROS_ERROR("unknown type of request");
	  return(false);
	  break;
	}// end of switch for request type
      }// end of for each request

      // create pairs from every combination of blocks in request
      for(int i=0; i<(int)covariance_blocks.size(); i++){
	for(int j=i; j<(int)covariance_blocks.size(); j++){
	  covariance_pairs.push_back(std::make_pair(covariance_blocks[i],covariance_blocks[j]) );
	}
      }
      covariance.Compute(covariance_pairs, problem_);

      fprintf(fp,"covariance blocks:\n");
      for(int i=0; i<(int)covariance_blocks.size(); i++){
	for(int j=i; j<(int)covariance_blocks.size(); j++){
	  fprintf(fp,"Cov[%s, %s]\n", block_names[i].c_str(), block_names[j].c_str());
	  int N = block_sizes[i];
	  int M = block_sizes[j];
	  double ij_cov_block[N*M];
	  covariance.GetCovarianceBlock(covariance_blocks[i], covariance_blocks[j], ij_cov_block);
	  for(int q=0; q<N;i++){
	    for(int k=0;k<M;k++){
	      double sigma_i = sqrt(ij_cov_block[q*N+q]);
	      double sigma_j = sqrt(ij_cov_block[k*N+k]);
	      if(q==k){
		fprintf(fp,"%6.3f ", sigma_i);
	      }
	      else{
		fprintf(fp,"%6.3lf ", ij_cov_block[q*N + k]/(sigma_i * sigma_j));
	      }
	    }// end of k loop
	    fprintf(fp,"\n");
	  }// end of q loop
	}// end of j loop
      }// end of i loop
      fclose(fp);
    }// end of if file opens
    else{
      ROS_ERROR("could not open covariance file %s", covariance_file_name.c_str());
      return(false);
    }
    return(true);
  } // end computeCovariance

  bool CalibrationJob::store()
  {
    std::string path = ros::package::getPath("industrial_extrinsic_cal");
    std::string file_path = "/launch/target_to_camera_optical_transform_publisher.launch";
    std::string filepath = path+file_path;

    bool rnt =  ceres_blocks_.writeAllStaticTransforms(filepath);
    bool rtn = true;
    return rtn;
  }

  void CalibrationJob::show()
  {
    ceres_blocks_.pullTransforms(-1); // since we don't know which scene for any moving objects, only pull static transforms
    ceres_blocks_.displayAllCamerasAndTargets();
  }
  void CalibrationJob::pullTransforms(int scene_id)
  {
    ceres_blocks_.pullTransforms( scene_id);
  }
  void CalibrationJob::pushTransforms()
  {
    ceres_blocks_.pushTransforms();
  }
  double CalibrationJob::finalCostPerObservation()
  {
    if(!solved_){
      ROS_ERROR("Can't call costPerObservation prior to solving");
      return(-1.0);
    }
    return(ceres_summary_.final_cost/total_observations_);
  }

  double CalibrationJob::initialCostPerObservation()
  {
    if(!solved_){
      ROS_ERROR("Can't call costPerObservation prior to solving");
      return(-1.0);
    }
    return(ceres_summary_.initial_cost/total_observations_);
  }
}//end namespace industrial_extrinsic_cal<|MERGE_RESOLUTION|>--- conflicted
+++ resolved
@@ -926,10 +926,7 @@
 	    point.z = ODP.point_position_[2];
 	    unsigned int target_type    = ODP.target_type_;
 	    double circle_dia = ODP.circle_dia_; // sometimes this is not needed
-<<<<<<< HEAD
-=======
-	    
->>>>>>> 6eaf0332
+
 	    // pull out pointers to the parameter blocks in the observation point data
 	    extrinsics        = ODP.camera_extrinsics_;
 	    target_pose_params     = ODP.target_pose_;
@@ -938,7 +935,6 @@
 	    target_pose.setOrigin(target_pose_params[3],target_pose_params[4], target_pose_params[5]);
 	    point_position = ODP.point_position_;
 	    bool point_zero=false; // Set true to enable some debugging
-<<<<<<< HEAD
 
 	    if(0){// modify for debugging
 	      if(point.x == 0.0 && point.y == 0.0 && point.z == 0.0){
@@ -952,18 +948,6 @@
 	      }
 	    }
 
-=======
-	    /*
-	      if(point.x == 0.0 && point.y == 0.0 && point.z == 0.0){
-	      point_zero=true;
-	      ROS_ERROR("Observing Target Origin");
-	      showPose(target_pose_params, "target");
-	      showPose(extrinsics,"extrinsics");
-	      showPose((P_BLOCK) &camera_mounting_pose.pb_pose[0], "camera_mounting_pose");
-	      }
-	    */
-	    
->>>>>>> 6eaf0332
 	    switch( ODP.cost_type_ ){
 	    case cost_functions::CameraReprjErrorWithDistortion:
 	      {
@@ -991,11 +975,6 @@
 	      break;
 	    case cost_functions::CameraReprjErrorPK:
 	      {
-<<<<<<< HEAD
-		ROS_ERROR("u,v = %7.3f %7.3f point = %7.3f %7.3f %7.3f",
-			  image_x,  image_y, point.x, point.y, point.z);
-=======
->>>>>>> 6eaf0332
 		CostFunction* cost_function =
 		  CameraReprjErrorPK::Create(image_x, image_y, 
 					     focal_length_x, focal_length_y,
@@ -1052,7 +1031,6 @@
 		problem_->AddResidualBlock(cost_function, NULL , extrinsics, target_pose_params);
 	      }
 	      break;
-<<<<<<< HEAD
 	    case cost_functions::PosedTargetCameraReprjErrorPK:
 	      {
 		if(point_zero){
@@ -1069,8 +1047,6 @@
 		problem_->AddResidualBlock(cost_function, NULL , extrinsics);
 	      }
 	      break;
-=======
->>>>>>> 6eaf0332
 	    case cost_functions::LinkCameraTargetReprjError:
 	      {
 		CostFunction* cost_function =

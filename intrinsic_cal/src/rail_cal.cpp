--- conflicted
+++ resolved
@@ -171,8 +171,6 @@
   camera_ = boost::make_shared<industrial_extrinsic_cal::Camera>("my_camera", camera_parameters_, is_moving);
   camera_->trigger_ = boost::make_shared<NoWaitTrigger>();
   camera_->camera_observer_ = boost::make_shared<ROSCameraObserver>(image_topic_, camera_name_);
-<<<<<<< HEAD
-
   if(!camera_->camera_observer_->pullCameraInfo(camera_->camera_parameters_.focal_length_x,
                                            camera_->camera_parameters_.focal_length_y,
                                            camera_->camera_parameters_.center_x,
@@ -184,15 +182,6 @@
                                            camera_->camera_parameters_.distortion_p2,
                                            image_width_, image_height_))
     {
-=======
-  if (!camera_->camera_observer_->pullCameraInfo(
-          camera_->camera_parameters_.focal_length_x, camera_->camera_parameters_.focal_length_y,
-          camera_->camera_parameters_.center_x, camera_->camera_parameters_.center_y,
-          camera_->camera_parameters_.distortion_k1, camera_->camera_parameters_.distortion_k2,
-          camera_->camera_parameters_.distortion_k3, camera_->camera_parameters_.distortion_p1,
-          camera_->camera_parameters_.distortion_p2, image_width_, image_height_))
-  {
->>>>>>> 2dff2cfe
     ROS_FATAL("Could not get camera information for %s from topic %s. Shutting down node.", camera_name_.c_str(),
               image_topic_.c_str());
     ros::shutdown();
@@ -214,11 +203,8 @@
   cv_bridge::CvImagePtr bridge = cv_bridge::toCvCopy(image, image.encoding);
 
   cv::Mat mod_img = bridge->image;
-<<<<<<< HEAD
+
   cv::circle(mod_img, cv::Point2d(image.width / 2.0, image.height / 2.0), image.width / 30.0, cv::Scalar(175,0,0), image.width / 40.0);
-=======
-  cv::circle(mod_img, cv::Point2d(image.width / 2.0, image.height / 2.0), 4, cv::Scalar(255, 0, 0), 2);
->>>>>>> 2dff2cfe
   bridge->image = mod_img;
   sensor_msgs::Image out_img;
   bridge->toImageMsg(out_img);

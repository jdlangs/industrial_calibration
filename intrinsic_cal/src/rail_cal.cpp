/*
 * Software License Agreement (Apache License)
 *
 * Copyright (c) 2014, Southwest Research Institute
 *
 * Licensed under the Apache License, Version 2.0 (the "License");
 * you may not use this file except in compliance with the License.
 * You may obtain a copy of the License at
 *
 *   http://www.apache.org/licenses/LICENSE-2.0
 *
 * Unless required by applicable law or agreed to in writing, software
 * distributed under the License is distributed on an "AS IS" BASIS,
 * WITHOUT WARRANTIES OR CONDITIONS OF ANY KIND, either express or implied.
 * See the License for the specific language governing permissions and
 * limitations under the License.
 */

#include <ros/ros.h>
#include <ros/package.h>
#include <ros/console.h>
#include <sensor_msgs/Image.h>
#include <cv_bridge/cv_bridge.h>
#include <opencv2/opencv.hpp>
#include <industrial_extrinsic_cal/camera_observer_trigger.h>
#include <industrial_extrinsic_cal/user_accept.h>
#include <industrial_extrinsic_cal/ros_camera_observer.h>
#include <industrial_extrinsic_cal/basic_types.h>
#include <industrial_extrinsic_cal/camera_definition.h>
#include <industrial_extrinsic_cal/ceres_costs_utils.h> 
#include <industrial_extrinsic_cal/ceres_costs_utils.hpp> 
#include <intrinsic_cal/rail_ical_run.h>
#include "ceres/ceres.h"
#include "ceres/rotation.h"
#include "ceres/types.h"

using std::string;
using boost::shared_ptr;
using ceres::CostFunction;
using ceres::Problem;
using ceres::Solver;
using industrial_extrinsic_cal::Target;
using industrial_extrinsic_cal::CameraObservations;
using industrial_extrinsic_cal::ROSCameraObserver;
using industrial_extrinsic_cal::Roi;
using industrial_extrinsic_cal::Pose6d;
using industrial_extrinsic_cal::Point3d;
using industrial_extrinsic_cal::Camera;
using industrial_extrinsic_cal::CameraParameters;
using industrial_extrinsic_cal::NoWaitTrigger;

class RailCalService 
{
public:
  RailCalService(ros::NodeHandle nh);
  ~RailCalService()  {  } ;
  bool executeCallBack( intrinsic_cal::rail_ical_run::Request &req, intrinsic_cal::rail_ical_run::Response &res);
  void  initMCircleTarget(int rows, int cols, double circle_dia, double spacing);
  void cameraCallback(const sensor_msgs::Image& image);

private:
  ros::NodeHandle nh_;
  ros::ServiceServer rail_cal_server_;
  ros::Subscriber rgb_sub_;
  ros::Publisher rgb_pub_;
  shared_ptr<Target> target_;
  shared_ptr<Camera> camera_;
  double focal_length_x_;
  double focal_length_y_;
  double center_x_;
  double center_y_;
  string image_topic_;
  string camera_name_;
  int target_type_;
  int target_rows_;
  int target_cols_;
  double circle_spacing_;
  double circle_diameter_;
  int num_camera_locations_;
  double camera_spacing_;
  int image_height_;
  int image_width_;
  double D0_;
  double qx_, qy_, qz_, qw_;
  CameraParameters camera_parameters_;
};

RailCalService::RailCalService(ros::NodeHandle nh)
{
  
  nh_ = nh;
  ros::NodeHandle pnh("~");

  if(!pnh.getParam( "image_topic", image_topic_)){
    ROS_ERROR("Must set param:  image_topic");
  }

  if(!pnh.getParam( "camera_name", camera_name_)){
    ROS_ERROR("Must set param:  camera_name");
  }

  target_type_ == pattern_options::ModifiedCircleGrid;

  if(!pnh.getParam( "target_rows", target_rows_)){
    ROS_ERROR("Must set param:  target_rows");
  }
  if(!pnh.getParam( "target_cols", target_cols_)){
    ROS_ERROR("Must set param:  target_cols");
  }
  if(!pnh.getParam( "target_circle_dia", circle_diameter_)){
    ROS_ERROR("Must set param:  target_circle_dia");
  }
  if(!pnh.getParam( "target_spacing", circle_spacing_)){
    ROS_ERROR("Must set param:  target_spacing");
  }
  if(!pnh.getParam( "num_camera_locations", num_camera_locations_)){
    ROS_ERROR("Must set param:  num_camera_locations");
  }
  if(!pnh.getParam( "camera_spacing", camera_spacing_)){
    ROS_ERROR("Must set param:  camera_spacing");
  }
  if(!pnh.getParam( "image_height", image_height_)){
    ROS_ERROR("Must set param:  image_height_");
  }
  if(!pnh.getParam( "image_width", image_width_)){
    ROS_ERROR("Must set param:  image_width_");
  }
  if(!pnh.getParam( "target_to_rail_distance", D0_)){
    ROS_ERROR("Must set param:  target_to_rail_distance");
  }

  bool use_quaternion = false;
  if(pnh.getParam( "qx", qx_))
  {
    if(pnh.getParam( "qy", qy_))
    {
      if(pnh.getParam( "qz", qz_))
      {
        if(pnh.getParam( "qw", qw_))
        {
          use_quaternion = true;
        }
      }
    }
  }

  u_int32_t queue_size = 5;
  rgb_sub_ = nh_.subscribe("color_image", queue_size, &RailCalService::cameraCallback, this);
  rgb_pub_ = nh_.advertise<sensor_msgs::Image>("color_image_center", 1);

  if(!use_quaternion)
  {
    qx_ = 1.0;
    qy_ = qz_ = qw_ = 0.0;
    ROS_WARN("parameters qx, qy, qz, and qw not provided, using default values of (%.2f, %.2f, %.2f, %.2f)", qx_, qy_, qz_, qw_);
  }

  bool is_moving = true;
<<<<<<< HEAD
  camera_ =  make_shared<industrial_extrinsic_cal::Camera>("my_camera", camera_parameters_, is_moving);
  camera_->trigger_ = make_shared<NoWaitTrigger>();
=======
  camera_ =  boost::make_shared<industrial_extrinsic_cal::Camera>("my_camera", camera_parameters_, is_moving);
  camera_->trigger_ = boost::make_shared<NoWaitTrigger>();
>>>>>>> 10690951
  camera_->camera_observer_ = boost::make_shared<ROSCameraObserver>(image_topic_, camera_name_);
  if(!camera_->camera_observer_->pullCameraInfo(camera_->camera_parameters_.focal_length_x,
                                           camera_->camera_parameters_.focal_length_y,
                                           camera_->camera_parameters_.center_x,
                                           camera_->camera_parameters_.center_y,
                                           camera_->camera_parameters_.distortion_k1,
                                           camera_->camera_parameters_.distortion_k2,
                                           camera_->camera_parameters_.distortion_k3,
                                           camera_->camera_parameters_.distortion_p1,
                                           camera_->camera_parameters_.distortion_p2,
                                           image_width_, image_height_))
  {
    ROS_FATAL("Could not get camera information for %s from topic %s. Shutting down node.", camera_name_.c_str(), image_topic_.c_str());
    ros::shutdown();
  }

  ROS_INFO("initial camera info focal:%f %f center:%f %f  radial:%f %f %f tang: %f %f",
            camera_->camera_parameters_.focal_length_x,
            camera_->camera_parameters_.focal_length_y,
            camera_->camera_parameters_.center_x,
            camera_->camera_parameters_.center_y,
            camera_->camera_parameters_.distortion_k1,
            camera_->camera_parameters_.distortion_k2,
            camera_->camera_parameters_.distortion_k3,
            camera_->camera_parameters_.distortion_p1,
            camera_->camera_parameters_.distortion_p2);
            
  initMCircleTarget(target_rows_, target_cols_, circle_diameter_, circle_spacing_);
  rail_cal_server_ = nh_.advertiseService( "RailCalService", &RailCalService::executeCallBack, this);
}

void RailCalService::cameraCallback(const sensor_msgs::Image &image)
{
  cv_bridge::CvImagePtr bridge = cv_bridge::toCvCopy(image, image.encoding);

  cv::Mat mod_img = bridge->image;
  cv::circle(mod_img, cv::Point2d(image.width / 2.0, image.height / 2.0), 4, cv::Scalar(255,0,0), 2);
  bridge->image = mod_img;

  sensor_msgs::Image out_img;
  bridge->toImageMsg(out_img);
  rgb_pub_.publish(out_img);

}

bool RailCalService::executeCallBack( intrinsic_cal::rail_ical_run::Request &req, intrinsic_cal::rail_ical_run::Response &res)
{
  ros::NodeHandle nh;
  CameraObservations camera_observations;
  int num_observations ;
  int total_observations=0;
  double rxry[2]; // pitch and yaw of camera relative to rail
  rxry[0] = 0.0;
  rxry[1] = 0.0;

  camera_->camera_observer_->clearObservations();
  camera_->camera_observer_->clearTargets();

  // set the roi to the whole image
  Roi roi;
  roi.x_min = 0;
  roi.y_min = 0;
  roi.x_max = image_width_;
  roi.y_max = image_height_;

  industrial_extrinsic_cal::Cost_function cost_type = industrial_extrinsic_cal::cost_functions::CameraReprjErrorWithDistortion;
  Problem problem; // note, a new problem gets created each time execute is called, so old observation data is not re-used.

  // set initial conditions,
  // Need to use setQuaternion because setBasis does not work for some rotations (results in flipped yaw values and negative focal lengths)
  target_->pose_.setQuaternion(qx_, qy_, qz_, qw_);
  target_->pose_.setOrigin(0.011, 0.05, D0_);
  target_->pose_.show("initial target pose");
  ros::NodeHandle pnh("~");
  bool camera_ready = false;
  pnh.setParam("camera_ready", camera_ready);
  for(int i=0; i<num_camera_locations_; i++){
    double rail_position = i*camera_spacing_;
    ROS_WARN("Move Camera to location %d which should be %lf meters from start. Then set camera_ready", i, i*camera_spacing_);

    // wait for camera to be moved
    camera_ready = false;
    pnh.setParam("camera_ready", camera_ready);
    while(camera_ready == false){
      if(!pnh.getParam("camera_ready", camera_ready)){
        ROS_ERROR_THROTTLE(1, "parameter camera_ready does not exists");
        ros::Duration(0.25).sleep();
      }
    }
    // gather next image
    camera_->camera_observer_->clearTargets();
    camera_->camera_observer_->clearObservations();
    camera_->camera_observer_->addTarget(target_, roi, cost_type);
    camera_->camera_observer_->triggerCamera();
    while (!camera_->camera_observer_->observationsDone()) ;
    camera_->camera_observer_->getObservations(camera_observations);
    ROS_INFO("Found %d observations",(int) camera_observations.size());
    num_observations = (int) camera_observations.size();
    if(num_observations != target_rows_* target_cols_){
      ROS_ERROR("Target Locator could not find target %d", num_observations);
    }
    
    // add a new cost to the problem for each observation
    CostFunction* cost_function[num_observations]; // not sure I need a new cost function each time, but this just uses memory
    total_observations += num_observations;
    for(int i=0; i<num_observations; i++){
      double image_x = camera_observations[i].image_loc_x;
      double image_y = camera_observations[i].image_loc_y;
      Point3d point = target_->pts_[i]; // assume correct ordering from camera observer
      cost_function[i] = industrial_extrinsic_cal::RailICal::Create(image_x, image_y, rail_position, point);
      problem.AddResidualBlock(cost_function[i], NULL ,
             camera_->camera_parameters_.pb_intrinsics,
             target_->pose_.pb_pose);
      double residual[2];
      industrial_extrinsic_cal::RailICal RC(image_x, image_y, rail_position, point);
    } // for each observation at this camera_location
  }// for each camera_location

  // set up and solve the problem
  Solver::Options options;
  Solver::Summary summary;
  options.linear_solver_type = ceres::DENSE_SCHUR;
  options.minimizer_progress_to_stdout = true;
  options.max_num_iterations = 2000;
  ceres::Solve(options, &problem, &summary);
  if(summary.termination_type != ceres::NO_CONVERGENCE){
    double initial_cost = summary.initial_cost/total_observations;
    double final_cost = summary.final_cost/total_observations;
    ROS_INFO("Problem solved, initial cost = %lf, final cost = %lf", initial_cost, final_cost);
    target_->pose_.show("target_pose");
    ROS_INFO("camera_matrix data: [ %lf, 0.0, %lf, 0.0, %lf, %lf, 0.0, 0.0, 1.0]", 
	      camera_->camera_parameters_.focal_length_x,
	      camera_->camera_parameters_.center_x,
	      camera_->camera_parameters_.focal_length_y,
	      camera_->camera_parameters_.center_y);
    ROS_INFO("distortion data: [ %lf,  %lf,  %lf,  %lf,  %lf]",
   	      camera_->camera_parameters_.distortion_k1,
   	      camera_->camera_parameters_.distortion_k2,
   	      camera_->camera_parameters_.distortion_p1,
   	      camera_->camera_parameters_.distortion_p2,
   	      camera_->camera_parameters_.distortion_k3);
    ROS_INFO("projection_matrix data: [ %lf, 0.0, %lf, 0.0, 0.0, %lf, %lf, 0.0, 0.0, 0.0, 1.0, 0.0]", 
	      camera_->camera_parameters_.focal_length_x,
	      camera_->camera_parameters_.center_x,
	      camera_->camera_parameters_.focal_length_y,
	      camera_->camera_parameters_.center_y);
    if(final_cost <= req.allowable_cost_per_observation){
      res.final_pose.position.x = target_->pose_.x;
      res.final_pose.position.y = target_->pose_.y;
      res.final_pose.position.z = target_->pose_.z;
      res.final_cost_per_observation  = final_cost;
      target_->pose_.getQuaternion(res.final_pose.orientation.x,
				   res.final_pose.orientation.y, 
				   res.final_pose.orientation.z,
				   res.final_pose.orientation.w);
      camera_->camera_observer_->pushCameraInfo(camera_->camera_parameters_.focal_length_x,
                                                camera_->camera_parameters_.focal_length_y,
                                                camera_->camera_parameters_.center_x,
                                                camera_->camera_parameters_.center_y,
                                                camera_->camera_parameters_.distortion_k1,
                                                camera_->camera_parameters_.distortion_k2,
                                                camera_->camera_parameters_.distortion_k3,
                                                camera_->camera_parameters_.distortion_p1,
                                                camera_->camera_parameters_.distortion_p2);

      return true;
    }
    else{
      res.final_cost_per_observation  = final_cost;
      ROS_ERROR("allowable cost exceeded %f > %f", final_cost, req.allowable_cost_per_observation);
      return(false);
    }
  }
}

void RailCalService::initMCircleTarget(int rows, int cols, double circle_dia, double spacing)
{
  target_ =  boost::make_shared<industrial_extrinsic_cal::Target>();
  target_->is_moving_ = true;
  target_->target_name_ = "modified_circle_target";
  target_->target_frame_ = "target_frame";
  target_->target_type_ =  2;
  target_->circle_grid_parameters_.pattern_rows =rows;
  target_->circle_grid_parameters_.pattern_cols = cols;
  target_->circle_grid_parameters_.circle_diameter = circle_dia;
  target_->circle_grid_parameters_.is_symmetric = true; 
  // create a grid of points
  target_->pts_.clear();
  target_->num_points_ = rows*cols;
  for(int i=rows-1; i>=0; i--){
    for(int j=0; j<cols; j++){
      Point3d point;
      point.x = j*spacing;
      point.y = i*spacing;
      point.z = 0.0;
      target_->pts_.push_back(point);
    }
  }
}

int main(int argc, char** argv)
{
  ros::init(argc, argv, "rail_cal_service");
  ros::NodeHandle node_handle;
  RailCalService rail_cal(node_handle);
  ros::spin();
  ros::waitForShutdown();
  return 0;
}<|MERGE_RESOLUTION|>--- conflicted
+++ resolved
@@ -36,6 +36,7 @@
 
 using std::string;
 using boost::shared_ptr;
+using boost::make_shared;
 using ceres::CostFunction;
 using ceres::Problem;
 using ceres::Solver;
@@ -156,13 +157,8 @@
   }
 
   bool is_moving = true;
-<<<<<<< HEAD
-  camera_ =  make_shared<industrial_extrinsic_cal::Camera>("my_camera", camera_parameters_, is_moving);
-  camera_->trigger_ = make_shared<NoWaitTrigger>();
-=======
   camera_ =  boost::make_shared<industrial_extrinsic_cal::Camera>("my_camera", camera_parameters_, is_moving);
   camera_->trigger_ = boost::make_shared<NoWaitTrigger>();
->>>>>>> 10690951
   camera_->camera_observer_ = boost::make_shared<ROSCameraObserver>(image_topic_, camera_name_);
   if(!camera_->camera_observer_->pullCameraInfo(camera_->camera_parameters_.focal_length_x,
                                            camera_->camera_parameters_.focal_length_y,

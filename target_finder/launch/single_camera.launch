<launch>
<<<<<<< HEAD
        <arg name="camera_id" default="21135424"/>
       <arg name="view_cameras" default="true"/>
       <include file="$(find industrial_extrinsic_cal)/launch/basler_camera.launch" >
          <arg name="camera_number" value="1"/>
          <arg name="camera_id" value="$(arg camera_id)"/>
          <arg name="view_cameras" value="$(arg view_cameras)"/>
          <!--arg name="acquisition_rate" value="20"/-->
        </include>
=======
  <arg name="camera_number"/>
  <arg name="camera_id"/>
  <arg name="view_cameras" default="true"/>
  <arg name="acquisition_rate" default="2.0"/>
  <arg name="exposure_time" default="20000.0"/>

  <!-- Basler camera node   -->
  <node pkg="camera_aravis" type="camnode" name="Basler$(arg camera_number)">
    <param name="guid" value="Basler-$(arg camera_id)"/>
    <param name="ExposureAuto" value="Off" /> 
    <param name="GainAuto" value="auto_off" />
    <param name="ExposureTimeAbs" value="$(arg exposure_time)" />
    <param name="Gain" value="1.0" />
    <param name="AcquisitionFrameRate" value="$(arg acquisition_rate)" />
    <param name="frame_id" value="Basler$(arg camera_number)_optical_frame"/>
    <param name="TriggerMode" value="Off" />
    <param name="TriggerSource" value="Line1" />
    <param name="PixelFormat" value="Mono8"/>
    <param name="url" value="file://$(find nist_cal)/camera_info/Basler$(arg camera_number).yaml"/>
  </node>


  <node pkg="nodelet" type="nodelet" name="image_proc_nodelet$(arg camera_number)"  args="manager"/>
  <node pkg="nodelet" type="nodelet" name="rectify$(arg camera_number)" args="load image_proc/rectify image_proc_nodelet$(arg camera_number)">
    <remap from="camera_info" to="Basler$(arg camera_number)/camera_info"/>
    <remap from="image_mono" to="Basler$(arg camera_number)/image_raw"/>
    <remap from="image_rect" to="Basler$(arg camera_number)/image_rect"/>
  </node>

  <node if="$(arg view_cameras)" pkg="image_view" type="image_view" name="Basler$(arg camera_number)_view" >
   <remap from="image" to="Basler$(arg camera_number)/image_rect"/>
  </node>

>>>>>>> ccf1b7c3
</launch><|MERGE_RESOLUTION|>--- conflicted
+++ resolved
@@ -1,46 +1,10 @@
 <launch>
-<<<<<<< HEAD
-        <arg name="camera_id" default="21135424"/>
+       <arg name="camera_id" default="21135424"/>
        <arg name="view_cameras" default="true"/>
        <include file="$(find industrial_extrinsic_cal)/launch/basler_camera.launch" >
           <arg name="camera_number" value="1"/>
           <arg name="camera_id" value="$(arg camera_id)"/>
           <arg name="view_cameras" value="$(arg view_cameras)"/>
           <!--arg name="acquisition_rate" value="20"/-->
-        </include>
-=======
-  <arg name="camera_number"/>
-  <arg name="camera_id"/>
-  <arg name="view_cameras" default="true"/>
-  <arg name="acquisition_rate" default="2.0"/>
-  <arg name="exposure_time" default="20000.0"/>
-
-  <!-- Basler camera node   -->
-  <node pkg="camera_aravis" type="camnode" name="Basler$(arg camera_number)">
-    <param name="guid" value="Basler-$(arg camera_id)"/>
-    <param name="ExposureAuto" value="Off" /> 
-    <param name="GainAuto" value="auto_off" />
-    <param name="ExposureTimeAbs" value="$(arg exposure_time)" />
-    <param name="Gain" value="1.0" />
-    <param name="AcquisitionFrameRate" value="$(arg acquisition_rate)" />
-    <param name="frame_id" value="Basler$(arg camera_number)_optical_frame"/>
-    <param name="TriggerMode" value="Off" />
-    <param name="TriggerSource" value="Line1" />
-    <param name="PixelFormat" value="Mono8"/>
-    <param name="url" value="file://$(find nist_cal)/camera_info/Basler$(arg camera_number).yaml"/>
-  </node>
-
-
-  <node pkg="nodelet" type="nodelet" name="image_proc_nodelet$(arg camera_number)"  args="manager"/>
-  <node pkg="nodelet" type="nodelet" name="rectify$(arg camera_number)" args="load image_proc/rectify image_proc_nodelet$(arg camera_number)">
-    <remap from="camera_info" to="Basler$(arg camera_number)/camera_info"/>
-    <remap from="image_mono" to="Basler$(arg camera_number)/image_raw"/>
-    <remap from="image_rect" to="Basler$(arg camera_number)/image_rect"/>
-  </node>
-
-  <node if="$(arg view_cameras)" pkg="image_view" type="image_view" name="Basler$(arg camera_number)_view" >
-   <remap from="image" to="Basler$(arg camera_number)/image_rect"/>
-  </node>
-
->>>>>>> ccf1b7c3
+       </include>
 </launch>